#!/usr/bin/env python
import IMP
import IMP.core
import IMP.base
import IMP.algebra
import IMP.atom
import IMP.container


#
class ConnectivityRestraint():

    def __init__(
        self,
        hier,
        selection_tuples,
        kappa=10.0,
        resolution=None,
            label="None"):
        '''
        generate a connectivity restraint between domains
        setting up the composite restraint
        example:
        cr=restraints.ConnectivityRestraint(prot,["CCC",(1,100,"TTT"),(100,150,"AAA")])
        cr.add_to_model()
        cr.set_label("CR1")
        '''
        self.weight = 1.0
        self.hier = hier
        self.kappa = kappa
        self.label = label
        if self.label == "None":
            self.label = str(selection_tuples)
        self.m = self.hier.get_model()
        self.rs = IMP.RestraintSet(self.m, label)

        sels = []

        for s in selection_tuples:

            if isinstance(s, tuple) and len(s) == 3:
                hiers = []
                for h in self.hier.get_children():
                    if s[2] in h.get_name():
                        hiers.append(h)
                sel = IMP.atom.Selection(
                    hierarchies=hiers, residue_indexes=range(s[0], s[1] + 1))
            elif isinstance(s, str):
                hiers = []
                for h in self.hier.get_children():
                    if s in h.get_name():
                        hiers.append(h)
                sel = IMP.atom.Selection(hierarchies=hiers)

            if resolution is not None:
                particles = []
                for prot in self.hier.get_children():
                    particles += IMP.pmi.tools.get_particles_by_resolution(
                        prot,
                        resolution)
                selectedp = sel.get_selected_particles()
                # get the intersection to remove redundant particles
                sel = IMP.atom.Selection(list(set(selectedp) & set(particles)))
            sels.append(sel)

        cr = IMP.atom.create_connectivity_restraint(
            sels,
            self.kappa,
            self.label)
        self.rs.add_restraint(cr)

    def set_label(self, label):
        self.label = label
        self.rs.set_name(label)
        for r in self.rs.get_restraints():
            r.set_name(label)

    def add_to_model(self):
        self.m.add_restraint(self.rs)

    def get_restraint(self):
        return self.rs

    def get_restraints(self):
        rlist = []
        for r in self.rs.get_restraints():
            rlist.append(IMP.core.PairRestraint.get_from(r))
        return rlist

    def set_weight(self, weight):
        self.weight = weight
        self.rs.set_weight(weight)

    def get_output(self):
        self.m.update()
        output = {}
        score = self.weight * self.rs.unprotected_evaluate(None)
        output["_TotalScore"] = str(score)
        output["ConnectivityRestraint_" + self.label] = str(score)
        return output


#
class ExcludedVolumeSphere():

    def __init__(self, hierarchies, resolution=None, kappa=1.0):

        self.m = hierarchies[0].get_model()
        self.rs = IMP.RestraintSet(self.m, 'excluded_volume')
        self.weight = 1.0
        self.kappa = kappa

        self.label = "None"

        lsa = IMP.container.ListSingletonContainer(self.m)
        for hier in hierarchies:
            lsa.add_particles(IMP.atom.get_leaves(hier))
        evr = IMP.core.ExcludedVolumeRestraint(lsa, self.kappa)
        self.rs.add_restraint(evr)

    def add_excluded_particle_pairs(self, excluded_particle_pairs):
        # add pairs to be filtered when calculating  the score
        lpc = IMP.container.ListPairContainer(self.m)
        lpc.add_particle_pairs(excluded_particle_pairs)
        icpf = IMP.container.InContainerPairFilter(lpc)
        IMP.core.ExcludedVolumeRestraint.get_from(
            self.rs.get_restraints()[0]).add_pair_filter(icpf)

    def set_label(self, label):
        self.label = label

    def add_to_model(self):
        self.m.add_restraint(self.rs)

    def get_hierarchy(self):
        return self.prot

    def get_kappa(self):
        return self.kappa

    def get_restraint(self):
        return self.rs

    def set_weight(self, weight):
        self.weight = weight
        self.rs.set_weight(weight)

    def get_output(self):
        self.m.update()
        output = {}
        score = self.weight * self.rs.unprotected_evaluate(None)
        output["_TotalScore"] = str(score)
        output["ExcludedVolumeSphere_" + self.label] = str(score)
        return output


#

class CompositeRestraint():

    def __init__(
        self,
        handleparticles,
        compositeparticles,
        cut_off=5.0,
        lam=1.0,
            label="None"):

        global imppmi
        import IMP.pmi as imppmi
        # composite particles: all particles beside the handle
        self.label = label
        self.m = handleparticles[0].get_model()
        self.rs = IMP.RestraintSet(self.m, 'cr')

        ln = imppmi.CompositeRestraint(
            self.m,
            handleparticles,
            cut_off,
            lam,
            True)
        for ps in compositeparticles:
            # composite particles is a list of list of particles
            ln.add_composite_particle(ps)

        self.rs.add_restraint(ln)

    def set_label(self, label):
        self.label = label

    def add_to_model(self):
        self.m.add_restraint(self.rs)

    def get_output(self):
        self.m.update()
        output = {}
        score = self.rs.unprotected_evaluate(None)
        output["_TotalScore"] = str(score)
        output["CompositeRestraint_" + self.label] = str(score)
        return output

#


class ExternalBarrier():

    def __init__(self, prot, radius):
        self.prot = prot
        self.m = self.prot.get_model()
        self.rs = IMP.RestraintSet(self.m, 'barrier')

        self.radius = radius
        self.label = "None"

        c3 = IMP.algebra.Vector3D(0, 0, 0)
        ub3 = IMP.core.HarmonicUpperBound(radius, 10.0)
        ss3 = IMP.core.DistanceToSingletonScore(ub3, c3)
        lsc = IMP.container.ListSingletonContainer(self.m)
        # IMP.atom.get_by_type

        lsc.add_particles(IMP.atom.get_leaves(self.prot))
        r3 = IMP.container.SingletonsRestraint(ss3, lsc)
        self.rs.add_restraint(r3)

    def set_label(self, label):
        self.label = label

    def add_to_model(self):
        self.m.add_restraint(self.rs)

    def get_hierarchy(self):
        return self.prot

    def get_radius(self):
        return self.radius

    def get_restraint(self):
        return self.rs

    def get_output(self):
        self.m.update()
        output = {}
        score = self.rs.unprotected_evaluate(None)
        output["_TotalScore"] = str(score)
        output["ExternalBarrier_" + self.label] = str(score)
        return output


#


class ConnectivityCrossLinkMS():

    '''
    this restraint allows ambiguous crosslinking between multiple copies
    it is a variant of the SimplifiedCrossLinkMS
    '''

    def __init__(
        self,
        prot,
        restraints_file,
        expdistance,
        strength=None,
            resolution=None):

        self.m = self.prot.get_model()
        self.rs = IMP.RestraintSet(self.m, 'data')
        self.weight = 1.0
        self.prot = prot
        self.label = "None"
        self.pairs = []

        self.outputlevel = "low"
        self.expdistance = expdistance
        self.strength = strength

        if resolution is not None:
            particles = []
            for prot in self.prot.get_children():
                particles += IMP.pmi.tools.get_particles_by_resolution(prot,
                                                                       resolution)

        # fill the cross-linker pmfs
        # to accelerate the init the list listofxlinkertypes might contain only
        # yht needed crosslinks

        for line in open(restraints_file):

            tokens = line.split()
            # skip character
            if (tokens[0] == "#"):
                continue
            r1 = int(tokens[2])
            c1 = tokens[0]
            r2 = int(tokens[3])
            c2 = tokens[1]

            hrc1 = []
            for h in self.prot.get_children():
                if c1 in h.get_name():
                    hrc1.append(h)

            #hrc1 = [h for h in self.prot.get_children() if c1 in h.get_name()][0]
            # print line

            s1 = IMP.atom.Selection(hierarchies=hrc1, residue_index=r1)
            ps1 = s1.get_selected_particles()

            if len(ps1) == 0:
                print "ConnectivityCrossLinkMS: WARNING> residue %d of chain %s is not there" % (r1, c1)
                continue
            #hrc2 = [h for h in self.prot.get_children() if c2 in h.get_name()][0]

            hrc2 = []
            for h in self.prot.get_children():
                if c2 in h.get_name():
                    hrc2.append(h)

            s2 = IMP.atom.Selection(hierarchies=hrc2, residue_index=r2)
            ps2 = s2.get_selected_particles()
            if len(ps2) == 0:
                print "ConnectivityCrossLinkMS: WARNING> residue %d of chain %s is not there" % (r2, c2)
                continue

            if resolution is not None:

                # get the intersection to remove redundant particles
                ps1 = (list(set(ps1) & set(particles)))
                ps2 = (list(set(ps2) & set(particles)))
                s1 = IMP.atom.Selection(ps1)
                s2 = IMP.atom.Selection(ps2)

            # calculate the radii to estimate the slope of the restraint
            if self.strength is None:
                rad1 = 0
                rad2 = 0
                for p in ps1:
                    rad1 += IMP.pmi.Uncertainty(p).get_uncertainty()

                for p in ps2:
                    rad2 += IMP.pmi.Uncertainty(p).get_uncertainty()

                rad1 = rad1 / len(ps1)
                rad2 = rad2 / len(ps2)

                self.strength = 1 / (rad1 ** 2 + rad2 ** 2)

            sels = [s1, s2]
            cr = IMP.atom.create_connectivity_restraint(
                sels,
                self.expdistance,
                self.strength)

            self.rs.add_restraint(cr)
            self.pairs.append((ps1, hrc1, c1, r1, ps2, hrc2, c2, r2, cr))

    def plot_restraint(
        self,
        uncertainty1,
        uncertainty2,
        maxdist=50,
            npoints=10):
        import IMP.pmi.output as output

        p1 = IMP.Particle(self.m)
        p2 = IMP.Particle(self.m)
        d1 = IMP.core.XYZR.setup_particle(p1)
        d2 = IMP.core.XYZR.setup_particle(p2)
        d1.set_radius(uncertainty1)
        d2.set_radius(uncertainty2)
        s1 = IMP.atom.Selection(p1)
        s2 = IMP.atom.Selection(p2)
        sels = [s1, s2]
        strength = 1 / (uncertainty1 ** 2 + uncertainty2 ** 2)
        cr = IMP.atom.create_connectivity_restraint(
            sels,
            self.expdistance,
            strength)
        dists = []
        scores = []
        for i in range(npoints):
            d2.set_coordinates(
                IMP.algebra.Vector3D(maxdist / npoints * float(i), 0, 0))
            dists.append(IMP.core.get_distance(d1, d2))
            scores.append(cr.unprotected_evaluate(None))
        output.plot_xy_data(dists, scores)

    def set_label(self, label):
        self.label = label
        self.rs.set_name(label)
        for r in self.rs.get_restraints():
            r.set_name(label)

    def add_to_model(self):
        self.m.add_restraint(self.rs)

    def get_hierarchies(self):
        return self.prot

    def get_restraint_sets(self):
        return self.rs

    def get_restraint(self):
        return self.rs

    def set_output_level(self, level="low"):
            # this might be "low" or "high"
        self.outputlevel = level

    def set_weight(self, weight):
        self.weight = weight
        self.rs.set_weight(weight)

    def get_output(self):
        # content of the crosslink database pairs
        # self.pairs.append((p1,p2,dr,r1,c1,r2,c2))
        self.m.update()

        output = {}
        score = self.weight * self.rs.unprotected_evaluate(None)
        output["_TotalScore"] = str(score)
        output["ConnectivityCrossLinkMS_Score_" + self.label] = str(score)
        for n, p in enumerate(self.pairs):

            ps1 = p[0]
            hrc1 = p[1]
            c1 = p[2]
            r1 = p[3]
            ps2 = p[4]
            hrc2 = p[5]
            c2 = p[6]
            r2 = p[7]
            cr = p[8]
            for n1, p1 in enumerate(ps1):
                name1 = hrc1[n1].get_name()

                for n2, p2 in enumerate(ps2):
                    name2 = hrc2[n2].get_name()
                    d1 = IMP.core.XYZR(p1)
                    d2 = IMP.core.XYZR(p2)
                    label = str(r1) + ":" + name1 + "_" + str(r2) + ":" + name2
                    output["ConnectivityCrossLinkMS_Distance_" +
                           label] = str(IMP.core.get_distance(d1, d2))

            label = str(r1) + ":" + c1 + "_" + str(r2) + ":" + c2
            output["ConnectivityCrossLinkMS_Score_" +
                   label] = str(self.weight * cr.unprotected_evaluate(None))

        return output





class ConnectivityDistanceRestraint():

    '''
    this restraint allows ambiguous crosslinking between multiple copies
    it is a variant of the SimplifiedCrossLinkMS
    '''

    def __init__(
        self,
        prot,
        hiers,
        restraints_file,
        expdistance,
        strength=None):

        self.weight = 1.0
        self.prot = prot
        self.m = self.prot.get_model()     
        self.rs = IMP.RestraintSet(self.m, 'data')           
        self.label = "None"
        self.pairs = []

        self.outputlevel = "low"
        self.expdistance = expdistance
        self.strength = strength
        
        
        particles=[]
        for hier in hiers:
            particles += IMP.atom.get_leaves(hier)

        # fill the cross-linker pmfs
        # to accelerate the init the list listofxlinkertypes might contain only
        # yht needed crosslinks

        for line in open(restraints_file):

            tokens = line.split()
            # skip character
            if (tokens[0] == "#"):
                continue
            r1 = int(tokens[2])
            c1 = tokens[0]
            r2 = int(tokens[3])
            c2 = tokens[1]

            hrc1 = []
            for h in self.prot.get_children():
                if c1 in h.get_name():
                    hrc1.append(h)

            #hrc1 = [h for h in self.prot.get_children() if c1 in h.get_name()][0]
            # print line

            s1 = IMP.atom.Selection(hierarchies=hrc1, residue_index=r1)
            ps1 = s1.get_selected_particles()
            ps1nosym=[p for p in ps1 if IMP.pmi.Symmetric(p).get_symmetric()==0]
            
            if len(ps1) == 0:
                print "ConnectivityDistanceRestraint: WARNING> residue %d of chain %s is not there" % (r1, c1)
                continue
            #hrc2 = [h for h in self.prot.get_children() if c2 in h.get_name()][0]

            hrc2 = []
            for h in self.prot.get_children():
                if c2 in h.get_name():
                    hrc2.append(h)

            s2 = IMP.atom.Selection(hierarchies=hrc2, residue_index=r2)
            ps2 = s2.get_selected_particles()
            ps2nosym=[p for p in ps2 if IMP.pmi.Symmetric(p).get_symmetric()==0]
            
            if len(ps2) == 0:
                print "ConnectivityDistanceRestraint: WARNING> residue %d of chain %s is not there" % (r2, c2)
                continue

            ps1 = (list(set(ps1) & set(particles)))
            ps2 = (list(set(ps2) & set(particles)))
            ps1nosym = (list(set(ps1nosym) & set(particles)))
            ps2 = (list(set(ps2) & set(particles)))
            ps2nosym = (list(set(ps2nosym) & set(particles)))
            s1nosym=IMP.atom.Selection(ps1nosym)
            s1 = IMP.atom.Selection(ps1)
            s2nosym=IMP.atom.Selection(ps2nosym)
            s2 = IMP.atom.Selection(ps2)

            # calculate the radii to estimate the slope of the restraint
            if self.strength is None:
                rad1 = 0
                rad2 = 0
                for p in ps1:
                    rad1 += IMP.pmi.Uncertainty(p).get_uncertainty()

                for p in ps2:
                    rad2 += IMP.pmi.Uncertainty(p).get_uncertainty()

                rad1 = rad1 / len(ps1)
                rad2 = rad2 / len(ps2)

                self.strength = 1 / (rad1 ** 2 + rad2 ** 2)

            sels = [s1nosym, s2]
            cr = IMP.atom.create_connectivity_restraint(
                sels,
                self.expdistance,
                self.strength)

            self.rs.add_restraint(cr)
            self.pairs.append((ps1nosym, hrc1, c1, r1, ps2, hrc2, c2, r2, cr))

            sels = [s1, s2nosym]
            cr = IMP.atom.create_connectivity_restraint(
                sels,
                self.expdistance,
                self.strength)

            self.rs.add_restraint(cr)
            self.pairs.append((ps1, hrc1, c1, r1, ps2nosym, hrc2, c2, r2, cr))


    def plot_restraint(
        self,
        uncertainty1,
        uncertainty2,
        maxdist=50,
            npoints=10):
        import IMP.pmi.output as output

        p1 = IMP.Particle(self.m)
        p2 = IMP.Particle(self.m)
        d1 = IMP.core.XYZR.setup_particle(p1)
        d2 = IMP.core.XYZR.setup_particle(p2)
        d1.set_radius(uncertainty1)
        d2.set_radius(uncertainty2)
        s1 = IMP.atom.Selection(p1)
        s2 = IMP.atom.Selection(p2)
        sels = [s1, s2]
        strength = 1 / (uncertainty1 ** 2 + uncertainty2 ** 2)
        cr = IMP.atom.create_connectivity_restraint(
            sels,
            self.expdistance,
            strength)
        dists = []
        scores = []
        for i in range(npoints):
            d2.set_coordinates(
                IMP.algebra.Vector3D(maxdist / npoints * float(i), 0, 0))
            dists.append(IMP.core.get_distance(d1, d2))
            scores.append(cr.unprotected_evaluate(None))
        output.plot_xy_data(dists, scores)

    def set_label(self, label):
        self.label = label
        self.rs.set_name(label)
        for r in self.rs.get_restraints():
            r.set_name(label)

    def add_to_model(self):
        self.m.add_restraint(self.rs)

    def get_hierarchies(self):
        return self.prot

    def get_restraint_sets(self):
        return self.rs

    def get_restraint(self):
        return self.rs

    def set_output_level(self, level="low"):
            # this might be "low" or "high"
        self.outputlevel = level

    def set_weight(self, weight):
        self.weight = weight
        self.rs.set_weight(weight)

    def get_output(self):
        # content of the crosslink database pairs
        # self.pairs.append((p1,p2,dr,r1,c1,r2,c2))
        self.m.update()

        output = {}
        score = self.weight * self.rs.unprotected_evaluate(None)
        output["_TotalScore"] = str(score)
        output["ConnectivityDistanceRestraint_Score_" + self.label] = str(score)
        for n, p in enumerate(self.pairs):

            ps1 = p[0]
            hrc1 = p[1]
            c1 = p[2]
            r1 = p[3]
            ps2 = p[4]
            hrc2 = p[5]
            c2 = p[6]
            r2 = p[7]
            cr = p[8]
            for n1, p1 in enumerate(ps1):
                name1 = hrc1[n1].get_name()

                for n2, p2 in enumerate(ps2):
                    name2 = hrc2[n2].get_name()
                    d1 = IMP.core.XYZR(p1)
                    d2 = IMP.core.XYZR(p2)
                    label = str(r1) + ":" + name1 + "_" + str(r2) + ":" + name2
                    output["ConnectivityDistanceRestraint_Distance_" +
                           label] = str(IMP.core.get_distance(d1, d2))

            label = str(r1) + ":" + c1 + "_" + str(r2) + ":" + c2
            output["ConnectivityDistanceRestraint_Score_" +
                   label] = str(self.weight * cr.unprotected_evaluate(None))

        return output

#


class SimplifiedCrossLinkMS():

    def __init__(
        self,
        prot,
        restraints_file,
        expdistance,
        strength,
        resolution=None,
            columnmapping=None):
        # columnindexes is a list of column indexes for protein1, protein2, residue1, residue2
        # by default column 0 = protein1; column 1 = protein2; column 2 =
        # residue1; column 3 = residue2

        if columnmapping is None:
            columnmapping = {}
            columnmapping["Protein1"] = 0
            columnmapping["Protein2"] = 1
            columnmapping["Residue1"] = 2
            columnmapping["Residue2"] = 3

        self.m = self.prot.get_model()
        self.rs = IMP.RestraintSet(self.m, 'data')
        self.weight = 1.0
        self.prot = prot
        self.label = "None"
        self.pairs = []
        self.already_added_pairs = {}

        self.outputlevel = "low"
        self.expdistance = expdistance
        self.strength = strength

        # fill the cross-linker pmfs
        # to accelerate the init the list listofxlinkertypes might contain only
        # yht needed crosslinks
        protein1 = columnmapping["Protein1"]
        protein2 = columnmapping["Protein2"]
        residue1 = columnmapping["Residue1"]
        residue2 = columnmapping["Residue2"]

        if resolution is not None:
            particles = []
            for prot in self.prot.get_children():
                particles += IMP.pmi.tools.get_particles_by_resolution(prot,
                                                                       resolution)

        for line in open(restraints_file):

            tokens = line.split()
            # skip character
            if (tokens[0] == "#"):
                continue
            r1 = int(tokens[residue1])
            c1 = tokens[protein1]
            r2 = int(tokens[residue2])
            c2 = tokens[protein2]

            names = [h.get_name() for h in self.prot.get_children()]
            if c1 not in names or c2 not in names:
                print c1, ' OR ', c2, ' not in the model!'
                continue
            hrc1 = [
                h for h in self.prot.get_children(
                ) if h.get_name(
                ) == c1][
                0]
            s1 = IMP.atom.Selection(hrc1, residue_index=r1)
            ps1 = s1.get_selected_particles()

            hrc2 = [
                h for h in self.prot.get_children(
                ) if h.get_name(
                ) == c2][
                0]
            s2 = IMP.atom.Selection(hrc2, residue_index=r2)
            ps2 = s2.get_selected_particles()

            if resolution is not None:
                # get the intersection to remove redundant particles
                ps1 = (list(set(ps1) & set(particles)))
                ps2 = (list(set(ps2) & set(particles)))

            if len(ps1) > 1:
                print "SimplifiedCrossLinkMS: ERROR> residue %d of chain %s selects multiple particles" % (r1, c1)
                print "particles are: ", [p.get_name() for p in ps1]
                exit()
            elif len(ps1) == 0:
                print "SimplifiedCrossLinkMS: WARNING> residue %d of chain %s is not there" % (r1, c1)
                continue

            if len(ps2) > 1:
                print "SimplifiedCrossLinkMS: ERROR> residue %d of chain %s selects multiple particles" % (r2, c2)
                print "particles are: ", [p.get_name() for p in ps2]
                exit()
            elif len(ps2) == 0:
                print "SimplifiedCrossLinkMS: WARNING> residue %d of chain %s is not there" % (r2, c2)
                continue

            p1 = ps1[0]
            p2 = ps2[0]

            if (p1, p2) in self.already_added_pairs:
                dr = self.already_added_pairs[(p1, p2)]
                weight = dr.get_weight()
                dr.set_weight(weight + 1.0)
                print "SimplifiedCrossLinkMS> crosslink %d %s %d %s was already found, adding 1.0 to the weight, weight is now %d" % (r1, c1, r2, c2, weight + 1.0)
                continue

            else:

                limit = self.strength * (self.expdistance + 15) ** 2 + 10.0
                hub = IMP.core.TruncatedHarmonicUpperBound(
                    self.expdistance,
                    self.strength,
                    self.expdistance +
                    15.,
                    limit)
                df = IMP.core.SphereDistancePairScore(hub)
                dr = IMP.core.PairRestraint(df, (p1, p2))
                dr.set_name(c1 + ":" + str(r1) + "-" + c2 + ":" + str(r2))

                self.rs.add_restraint(dr)
                self.pairs.append((p1, p2, dr, r1, c1, r2, c2))
                self.already_added_pairs[(p1, p2)] = dr
                self.already_added_pairs[(p2, p1)] = dr

    def set_label(self, label):
        self.label = label

    def add_to_model(self):
        self.m.add_restraint(self.rs)

    def get_hierarchies(self):
        return self.prot

    def get_restraint_sets(self):
        return self.rs

    def get_restraint(self):
        return self.rs

    def get_restraints(self):
        rlist = []
        for r in self.rs.get_restraints():
            rlist.append(IMP.core.PairRestraint.get_from(r))
        return rlist

    def get_particle_pairs(self):
        ppairs = []
        for i in range(len(self.pairs)):
            p0 = self.pairs[i][0]
            p1 = self.pairs[i][1]
            ppairs.append((p0, p1))
        return ppairs

    def set_output_level(self, level="low"):
            # this might be "low" or "high"
        self.outputlevel = level

    def set_weight(self, weight):
        self.weight = weight
        self.rs.set_weight(weight)

    def plot_restraint(self, radius1, radius2, maxdist=50, npoints=10):
        import IMP.pmi.output as output

        p1 = IMP.Particle(self.m)
        p2 = IMP.Particle(self.m)
        d1 = IMP.core.XYZR.setup_particle(p1)
        d2 = IMP.core.XYZR.setup_particle(p2)
        d1.set_radius(radius1)
        d2.set_radius(radius2)
        limit = self.strength * (self.expdistance + 1) ** 2 + 10.0
        hub = IMP.core.TruncatedHarmonicUpperBound(
            self.expdistance,
            self.strength,
            self.expdistance + 5.,
            limit)
        df = IMP.core.SphereDistancePairScore(hub)
        dr = IMP.core.PairRestraint(df, (p1, p2))
        dists = []
        scores = []
        for i in range(npoints):
            d2.set_coordinates(
                IMP.algebra.Vector3D(maxdist / npoints * float(i), 0, 0))
            dists.append(IMP.core.get_distance(d1, d2))
            scores.append(dr.unprotected_evaluate(None))
        output.plot_xy_data(dists, scores)

    def get_output(self):
        # content of the crosslink database pairs
        # self.pairs.append((p1,p2,dr,r1,c1,r2,c2))
        self.m.update()

        output = {}
        score = self.weight * self.rs.unprotected_evaluate(None)
        output["_TotalScore"] = str(score)
        output["SimplifiedCrossLinkMS_Score_" + self.label] = str(score)
        for i in range(len(self.pairs)):

            p0 = self.pairs[i][0]
            p1 = self.pairs[i][1]
            crosslinker = 'standard'
            ln = self.pairs[i][2]
            resid1 = self.pairs[i][3]
            chain1 = self.pairs[i][4]
            resid2 = self.pairs[i][5]
            chain2 = self.pairs[i][6]

            label = str(resid1) + ":" + chain1 + "_" + \
                str(resid2) + ":" + chain2
            output["SimplifiedCrossLinkMS_Score_" + crosslinker + "_" +
                   label] = str(self.weight * ln.unprotected_evaluate(None))

            d0 = IMP.core.XYZ(p0)
            d1 = IMP.core.XYZ(p1)
            output["SimplifiedCrossLinkMS_Distance_" +
                   label] = str(IMP.core.get_distance(d0, d1))

        return output


#


class SigmoidCrossLinkMS():

    def __init__(
        self, prot, hiers, restraints_file, inflection, slope, amplitude,
        linear_slope, columnmapping=None, csvfile=False,
            filters=None):
        # columnindexes is a list of column indexes for protein1, protein2, residue1, residue2
        # by default column 0 = protein1; column 1 = protein2; column 2 = residue1; column 3 = residue2
        # the filters applies to the csvfile, the format is
        # filters=[("Field1",">|<|=|>=|<=",value),("Field2","is","String"),("Field2","in","String")]
        import IMP.pmi.tools as tools

        if columnmapping is None:
            columnmapping = {}
            columnmapping["Protein1"] = 0
            columnmapping["Protein2"] = 1
            columnmapping["Residue1"] = 2
            columnmapping["Residue2"] = 3

        if csvfile:
            # in case the file is a cvs file
            # columnmapping will contain the field names
            # that compare in the first line of the cvs file
            db = tools.get_db_from_csv(restraints_file)
        else:
            db = open(restraints_file)

        self.m = self.prot.get_model()
        self.rs = IMP.RestraintSet(self.m, 'data')
        self.weight = 1.0
        self.prot = prot

        particles = []
        for h in hiers:
            particles += IMP.atom.get_leaves(h)

        self.label = "None"
        self.pairs = []
        self.already_added_pairs = {}
        self.inflection = inflection
        self.slope = slope
        self.amplitude = amplitude
        self.linear_slope = linear_slope

        self.outputlevel = "low"

        # fill the cross-linker pmfs
        # to accelerate the init the list listofxlinkertypes might contain only
        # yht needed crosslinks
        protein1 = columnmapping["Protein1"]
        protein2 = columnmapping["Protein2"]
        residue1 = columnmapping["Residue1"]
        residue2 = columnmapping["Residue2"]

        indb = open("included.xl.db", "w")
        exdb = open("excluded.xl.db", "w")
        midb = open("missing.xl.db", "w")

        for entry in db:
            if not csvfile:
                tokens = entry.split()
                # skip character
                if (tokens[0] == "#"):
                    continue
                r1 = int(tokens[residue1])
                c1 = tokens[protein1]
                r2 = int(tokens[residue2])
                c2 = tokens[protein2]
            else:
                if filters is not None:
                    if eval(tools.cross_link_db_filter_parser(filters)) == False:
                        exdb.write(str(entry) + "\n")
                        continue
                indb.write(str(entry) + "\n")
                r1 = int(entry[residue1])
                c1 = entry[protein1]
                r2 = int(entry[residue2])
                c2 = entry[protein2]

            #hrc1 = [h for h in self.prot.get_children() if h.get_name()==c1][0]
            s1 = IMP.atom.Selection(self.prot, molecule=c1, residue_index=r1)
            ps1 = s1.get_selected_particles()

            #hrc2 = [h for h in self.prot.get_children() if h.get_name()==c2][0]
            s2 = IMP.atom.Selection(self.prot, molecule=c2, residue_index=r2)
            ps2 = s2.get_selected_particles()

            ps1 = (list(set(ps1) & set(particles)))
            ps2 = (list(set(ps2) & set(particles)))

            if len(ps1) > 1:
                print "SigmoidCrossLinkMS: ERROR> residue %d of chain %s selects multiple particles %s" % (r1, c1, str(ps1))
                exit()
            elif len(ps1) == 0:
                print "SigmoidCrossLinkMS: WARNING> residue %d of chain %s is not there" % (r1, c1)
                midb.write(str(entry) + "\n")
                continue

            if len(ps2) > 1:
                print "SigmoidCrossLinkMS: ERROR> residue %d of chain %s selects multiple particles %s" % (r2, c2, str(ps2))
                exit()
            elif len(ps2) == 0:
                print "SigmoidCrossLinkMS: WARNING> residue %d of chain %s is not there" % (r2, c2)
                midb.write(str(entry) + "\n")
                continue

            p1 = ps1[0]
            p2 = ps2[0]

            if (p1, p2) in self.already_added_pairs:
                dr = self.already_added_pairs[(p1, p2)]
                weight = dr.get_weight()
                dr.increment_amplitude(amplitude)
                print "SigmoidCrossLinkMS> crosslink %d %s %d %s was already found, adding %d to the amplitude, amplitude is now %d" % (r1, c1, r2, c2, amplitude, dr.get_amplitude())
                dr.set_name(c1 + ":" + str(r1) + "-" + c2 + ":" + str(r2)
                            + "-ampl:" + str(dr.get_amplitude()))
                continue

            else:

                dr = IMP.pmi.SigmoidRestraintSphere(
                    self.m,
                    p1,
                    p2,
                    self.inflection,
                    self.slope,
                    self.amplitude,
                    self.linear_slope)
                dr.set_name(c1 + ":" + str(r1) + "-" + c2 + ":" + str(r2)
                            + "-ampl:" + str(dr.get_amplitude()))

                self.rs.add_restraint(dr)

                self.pairs.append((p1, p2, dr, r1, c1, r2, c2))
                self.already_added_pairs[(p1, p2)] = dr
                self.already_added_pairs[(p2, p1)] = dr

    def set_label(self, label):
        self.label = label

    def add_to_model(self):
        self.m.add_restraint(self.rs)

    def get_hierarchies(self):
        return self.prot

    def get_restraint_sets(self):
        return self.rs

    def get_restraint(self):
        return self.rs

    def get_restraints(self):
        rlist = []
        for r in self.rs.get_restraints():
            rlist.append(IMP.core.PairRestraint.get_from(r))
        return rlist

    def get_particle_pairs(self):
        ppairs = []
        for i in range(len(self.pairs)):
            p0 = self.pairs[i][0]
            p1 = self.pairs[i][1]
            ppairs.append((p0, p1))
        return ppairs

    def set_output_level(self, level="low"):
            # this might be "low" or "high"
        self.outputlevel = level

    def set_weight(self, weight):
        self.weight = weight
        self.rs.set_weight(weight)

    def plot_restraint(self, radius1, radius2, maxdist=50, npoints=10):
        import IMP.pmi.output as output

        p1 = IMP.Particle(self.m)
        p2 = IMP.Particle(self.m)
        d1 = IMP.core.XYZR.setup_particle(p1)
        d2 = IMP.core.XYZR.setup_particle(p2)
        d1.set_radius(radius1)
        d2.set_radius(radius2)
        dr = IMP.pmi.SigmoidRestraintSphere(
            self.m,
            p1,
            p2,
            self.inflection,
            self.slope,
            self.amplitude,
            self.linear_slope)
        dists = []
        scores = []
        for i in range(npoints):
            d2.set_coordinates(
                IMP.algebra.Vector3D(maxdist / npoints * float(i), 0, 0))
            dists.append(IMP.core.get_distance(d1, d2))
            scores.append(dr.unprotected_evaluate(None))
        output.plot_xy_data(dists, scores)

    def get_output(self):
        # content of the crosslink database pairs
        # self.pairs.append((p1,p2,dr,r1,c1,r2,c2))
        self.m.update()

        output = {}
        score = self.weight * self.rs.unprotected_evaluate(None)
        output["_TotalScore"] = str(score)
        output["SigmoidCrossLinkMS_Score_" + self.label] = str(score)
        for i in range(len(self.pairs)):

            p0 = self.pairs[i][0]
            p1 = self.pairs[i][1]
            crosslinker = 'standard'
            ln = self.pairs[i][2]
            resid1 = self.pairs[i][3]
            chain1 = self.pairs[i][4]
            resid2 = self.pairs[i][5]
            chain2 = self.pairs[i][6]

            label = str(resid1) + ":" + chain1 + "_" + \
                str(resid2) + ":" + chain2
            output["SigmoidCrossLinkMS_Score_" + crosslinker + "_" +
                   label] = str(self.weight * ln.unprotected_evaluate(None))
            d0 = IMP.core.XYZR(p0)
            d1 = IMP.core.XYZR(p1)
            output["SigmoidCrossLinkMS_Distance_" +
                   label] = str(IMP.core.get_distance(d0, d1))

        return output

#


class ISDCrossLinkMS():
    import IMP.isd 
    import IMP.isd2 
    import IMP.pmi.tools
    from math import log

    def __init__(self, prot, hiers, restraints_file, length, slope=0.0,
                 columnmapping=None, csvfile=False, samplelength=False,
                 ids_map=None, radius_map=None, filters=None):
        # columnindexes is a list of column indexes for protein1, protein2, residue1, residue2
        # by default column 0 = protein1; column 1 = protein2; column 2 = residue1; column 3 = residue2;
        # column 4 = idscores
        
        if columnmapping is None:
            columnmapping = {}
            columnmapping["Protein1"] = 0
            columnmapping["Protein2"] = 1
            columnmapping["Residue1"] = 2
            columnmapping["Residue2"] = 3
            columnmapping["IDScore"] = 4

        if csvfile:
            # in case the file is a cvs file
            # columnmapping will contain the field names
            # that compare in the first line of the cvs file
            db = IMP.pmi.tools.get_db_from_csv(restraints_file)
        else:
            db = open(restraints_file)

        indb = open("included.xl.db", "w")
        exdb = open("excluded.xl.db", "w")
        midb = open("missing.xl.db", "w")

        self.prot = prot
        self.m = self.prot.get_model()
        self.rs = IMP.RestraintSet(self.m, 'data')
        self.rspsi = IMP.RestraintSet(self.m, 'prior_psi')
        self.rssig = IMP.RestraintSet(self.m, 'prior_sigmas')
        self.rslin = IMP.RestraintSet(self.m, 'prior_linear')
        self.rslen = IMP.RestraintSet(self.m, 'prior_length')

        
        self.label = "None"
        self.pairs = []
        self.sigma_dictionary = {}
        self.psi_dictionary = {}
        self.samplelength = samplelength

        if ids_map is None:
            self.ids_map = IMP.pmi.tools.map()
            self.ids_map.set_map_element(20.0, 0.05)
            self.ids_map.set_map_element(65.0, 0.01)
        else:
            self.ids_map = ids_map

        if radius_map is None:
            self.radius_map = IMP.pmi.tools.map()
            self.radius_map.set_map_element(10, 10)
        else:
            self.radius_map = radius_map

        self.outputlevel = "low"

        # small linear contribution for long range
        self.linear = IMP.core.Linear(0, 0.0)
        self.linear.set_slope(slope)
        dps2 = IMP.core.DistancePairScore(self.linear)

        # fill the cross-linker pmfs
        # to accelerate the init the list listofxlinkertypes might contain only
        # yht needed crosslinks
        protein1 = columnmapping["Protein1"]
        protein2 = columnmapping["Protein2"]
        residue1 = columnmapping["Residue1"]
        residue2 = columnmapping["Residue2"]
        idscore = columnmapping["IDScore"]

        particles = []
        for h in hiers:
            particles += IMP.atom.get_leaves(h)

        restraints = []

        for entry in db:
            if not csvfile:
                tokens = entry.split()
                # skip character
                if (tokens[0] == "#"):
                    continue
                r1 = int(tokens[residue1])
                c1 = tokens[protein1]
                r2 = int(tokens[residue2])
                c2 = tokens[protein2]
                ids = float(tokens[idscore])
            else:
                if filters is not None:
                    if eval(IMP.pmi.tools.cross_link_db_filter_parser(filters)) == False:
                        exdb.write(str(entry) + "\n")
                        continue
                indb.write(str(entry) + "\n")
                r1 = int(entry[residue1])
                c1 = entry[protein1]
                r2 = int(entry[residue2])
                c2 = entry[protein2]
                ids = float(entry[idscore])

            #hrc1 = [h for h in self.prot.get_children() if h.get_name()==c1][0]
            s1 = IMP.atom.Selection(self.prot, molecule=c1, residue_index=r1)
            ps1 = s1.get_selected_particles()

            #hrc2 = [h for h in self.prot.get_children() if h.get_name()==c2][0]
            s2 = IMP.atom.Selection(self.prot, molecule=c2, residue_index=r2)
            ps2 = s2.get_selected_particles()

            ps1 = (list(set(ps1) & set(particles)))
            ps2 = (list(set(ps2) & set(particles)))

            if len(ps1) > 1:
                print "ISDCrossLinkMS: ERROR> residue %d of chain %s selects multiple particles %s" % (r1, c1, str(ps1))
                exit()
            elif len(ps1) == 0:
                print "ISDCrossLinkMS: WARNING> residue %d of chain %s is not there" % (r1, c1)
                midb.write(str(entry) + "\n")
                continue

            if len(ps2) > 1:
                print "ISDCrossLinkMS: ERROR> residue %d of chain %s selects multiple particles %s" % (r2, c2, str(ps2))
                exit()
            elif len(ps2) == 0:
                print "ISDCrossLinkMS: WARNING> residue %d of chain %s is not there" % (r2, c2)
                midb.write(str(entry) + "\n")
                continue

            p1 = ps1[0]
            p2 = ps2[0]

            # remove in the future!!!
            if p1 == p2:
                continue

            if not self.samplelength:
                dr = IMP.isd2.CrossLinkMSRestraint(self.m, length)
            else:
                # this will create a xl length particle that will be sampled
                self.create_length()
                dr = IMP.isd2.CrossLinkMSRestraint(self.m, self.length)

            mappedr1 = self.radius_map.get_map_element(
                IMP.pmi.Uncertainty(p1).get_uncertainty())
            sigma1 = self.get_sigma(mappedr1)[0]
            mappedr2 = self.radius_map.get_map_element(
                IMP.pmi.Uncertainty(p2).get_uncertainty())
            sigma2 = self.get_sigma(mappedr2)[0]
            psival = self.ids_map.get_map_element(ids)
            psi = self.get_psi(psival)[0]
            p1i = p1.get_index()
            p2i = p2.get_index()
            s1i = sigma1.get_particle().get_index()
            s2i = sigma2.get_particle().get_index()
            psii = psi.get_particle().get_index()
            dr.add_contribution((p1i, p2i), (s1i, s2i), psii)

            print "--------------"
            print "ISDCrossLinkMS: generating cross-link restraint between"
            print "ISDCrossLinkMS: residue %d of chain %s and residue %d of chain %s" % (r1, c1, r2, c2)
            print "ISDCrossLinkMS: with sigma1 %f  sigma2 %f psi %s" % (mappedr1, mappedr2, psival)
            print "ISDCrossLinkMS: between particles %s and %s" % (p1.get_name(), p2.get_name())

            restraints.append(dr)

            # check if the two residues belong to the same rigid body
            if(IMP.core.RigidMember.particle_is_instance(p1) and
               IMP.core.RigidMember.particle_is_instance(p2) and
               IMP.core.RigidMember(p1).get_rigid_body() ==
               IMP.core.RigidMember(p2).get_rigid_body()):
                xlattribute = "intrarb"
            else:
                xlattribute = "interrb"

            dr.set_name(
                xlattribute + "-" + c1 + ":" + str(r1) + "-" + c2 + ":" + str(r2))

            pr = IMP.core.PairRestraint(dps2, IMP.ParticlePair(p1, p2))
            pr.set_name(
                xlattribute + "-" + c1 + ":" + str(r1) + "-" + c2 + ":" + str(r2))
            self.rslin.add_restraint(pr)

            self.pairs.append(
                (p1,
                 p2,
                 dr,
                 r1,
                 c1,
                 r2,
                 c2,
                 xlattribute,
                 mappedr1,
                 mappedr2,
                 psival))

        lw = IMP.isd2.LogWrapper(restraints)
        self.rs.add_restraint(lw)

    def create_length(self):
        self.lengthinit = 10.0
        self.lengthissampled = True
        self.lengthminnuis = 0.0000001
        self.lengthmaxnuis = 1000.0
        self.lengthmin = 6.0
        self.lengthmax = 21.0
        self.lengthtrans = 0.2
        self.length = IMP.pmi.tools.SetupNuisance(self.m, self.lengthinit,
                                          self.lengthminnuis, self.lengthmaxnuis, self.lengthissampled).get_particle()
        self.rslen.add_restraint(
            IMP.isd2.UniformPrior(
                self.m,
                self.length,
                1000000000.0,
                self.lengthmax,
                self.lengthmin))

    def create_sigma(self, resolution):
        self.sigmainit = resolution + 2.0
        self.sigmaissampled = True
        self.sigmaminnuis = 0.0000001
        self.sigmamaxnuis = 1000.0
        self.sigmamin = 0.01
        self.sigmamax = 500.0
        self.sigmatrans = 0.5
        self.sigma = IMP.pmi.tools.SetupNuisance(self.m, self.sigmainit,
                                         self.sigmaminnuis, self.sigmamaxnuis, self.sigmaissampled).get_particle()
        self.sigma_dictionary[resolution] = (
            self.sigma,
            self.sigmatrans,
            self.sigmaissampled)
        self.rssig.add_restraint(
            IMP.isd2.UniformPrior(
                self.m,
                self.sigma,
                1000000000.0,
                self.sigmamax,
                self.sigmamin))
        # self.rssig.add_restraint(IMP.isd2.JeffreysRestraint(self.sigma))

    def get_sigma(self, resolution):
        if not resolution in self.sigma_dictionary:
            self.create_sigma(resolution)
        return self.sigma_dictionary[resolution]

    def set_slope_linear_term(self, slope):
        self.linear.set_slope(slope)

    def create_psi(self, value):
        self.psiinit = value
        self.psiissampled = True
        self.psiminnuis = 0.0000001
        self.psimaxnuis = 0.4999999
        self.psimin = 0.01
        self.psimax = 0.49
        self.psitrans = 0.1
        self.psi = IMP.pmi.tools.SetupNuisance(self.m, self.psiinit,
                                       self.psiminnuis, self.psimaxnuis, 
                                       self.psiissampled).get_particle()
        self.psi_dictionary[value] = (
            self.psi,
            self.psitrans,
            self.psiissampled)
        self.rspsi.add_restraint(
            IMP.isd2.UniformPrior(
                self.m,
                self.psi,
                1000000000.0,
                self.psimax,
                self.psimin))
        self.rspsi.add_restraint(IMP.isd.JeffreysRestraint(self.m,self.psi))

    def get_psi(self, value):
        if not value in self.psi_dictionary:
            self.create_psi(value)
        return self.psi_dictionary[value]

    def set_label(self, label):
        self.label = label

    def add_to_model(self):
        self.m.add_restraint(self.rs)
        self.m.add_restraint(self.rspsi)
        self.m.add_restraint(self.rssig)
        self.m.add_restraint(self.rslen)
        self.m.add_restraint(self.rslin)

    def get_hierarchies(self):
        return self.prot

    def get_restraint_sets(self):
        return self.rs

    def get_restraint(self):
        return self.rs

    def get_restraint_for_rmf(self):
        return self.rslin

    def get_restraints(self):
        rlist = []
        for r in self.rs.get_restraints():
            rlist.append(IMP.core.PairRestraint.get_from(r))
        return rlist

    def get_particle_pairs(self):
        ppairs = []
        for i in range(len(self.pairs)):
            p0 = self.pairs[i][0]
            p1 = self.pairs[i][1]
            ppairs.append((p0, p1))
        return ppairs

    def set_output_level(self, level="low"):
            # this might be "low" or "high"
        self.outputlevel = level

    def get_output(self):
        # content of the crosslink database pairs
        # self.pairs.append((p1,p2,dr,r1,c1,r2,c2))
        self.m.update()

        output = {}
        score = self.rs.unprotected_evaluate(None)
        output["_TotalScore"] = str(score)
        output["ISDCrossLinkMS_Data_Score_" + self.label] = str(score)
        output["ISDCrossLinkMS_PriorSig_Score_" +
               self.label] = self.rssig.unprotected_evaluate(None)
        output["ISDCrossLinkMS_PriorPsi_Score_" +
               self.label] = self.rspsi.unprotected_evaluate(None)
        output["ISDCrossLinkMS_Linear_Score_" +
               self.label] = self.rslin.unprotected_evaluate(None)
        for i in range(len(self.pairs)):

            p0 = self.pairs[i][0]
            p1 = self.pairs[i][1]
            crosslinker = 'standard'
            ln = self.pairs[i][2]
            resid1 = self.pairs[i][3]
            chain1 = self.pairs[i][4]
            resid2 = self.pairs[i][5]
            chain2 = self.pairs[i][6]
            attribute = self.pairs[i][7]
            rad1 = self.pairs[i][8]
            rad2 = self.pairs[i][9]
            psi = self.pairs[i][10]

            label = attribute + "-" + \
                str(resid1) + ":" + chain1 + "_" + str(resid2) + ":" + \
                chain2 + "-" + str(rad1) + "-" + str(rad2) + "-" + str(psi)
            output["ISDCrossLinkMS_Score_" + crosslinker + "_" +
                   label] = str(-self.log(ln.unprotected_evaluate(None)))
            d0 = IMP.core.XYZ(p0)
            d1 = IMP.core.XYZ(p1)
            output["ISDCrossLinkMS_Distance_" +
                   label] = str(IMP.core.get_distance(d0, d1))

        for psiindex in self.psi_dictionary:
            output["ISDCrossLinkMS_Psi_" +
                   str(psiindex) + "_" + self.label] = str(self.psi_dictionary[psiindex][0].get_scale())

        for resolution in self.sigma_dictionary:
            output["ISDCrossLinkMS_Sigma_" +
                   str(resolution) + "_" + self.label] = str(self.sigma_dictionary[resolution][0].get_scale())

        if self.samplelength:
            output["ISDCrossLinkMS_Length_" +
                   str(resolution) + "_" + self.label] = str(self.length.get_scale())

        return output

    def get_particles_to_sample(self):
        ps = {}

        for resolution in self.sigma_dictionary:
            if self.sigma_dictionary[resolution][2]:
                ps["Nuisances_ISDCrossLinkMS_Sigma_" + str(resolution) + "_" + self.label] =\
                    ([self.sigma_dictionary[resolution][0]],
                     self.sigma_dictionary[resolution][1])

        for psiindex in self.psi_dictionary:
            if self.psi_dictionary[psiindex][2]:
                ps["Nuisances_ISDCrossLinkMS_Psi_" +
                    str(psiindex) + "_" + self.label] = ([self.psi_dictionary[psiindex][0]], self.psi_dictionary[psiindex][1])

        if self.samplelength:
            if self.lengthissampled:
                ps["Nuisances_ISDCrossLinkMS_Length_" +
                    self.label] = ([self.length], self.lengthtrans)

        return ps


#

class SimplifiedPEMAP():

    def __init__(self, prot, restraints_file, expdistance, strength):

        self.m = self.prot.get_model()
        self.rs = IMP.RestraintSet(self.m, 'data')
        self.prot = prot
        self.label = "None"
        self.pairs = []

        self.outputlevel = "low"
        self.expdistance = expdistance
        self.strength = strength

        # fill the cross-linker pmfs
        # to accelerate the init the list listofxlinkertypes might contain only
        # yht needed crosslinks

        for line in open(restraints_file):

            tokens = line.split()
            # skip character
            if (tokens[0] == "#"):
                continue
            r1 = int(tokens[2])
            c1 = tokens[0]
            r2 = int(tokens[3])
            c2 = tokens[1]
            pcc = float(tokens[4])

            try:
                #hrc1 = [h for h in self.prot.get_children() if h.get_name()==c1][0]
                #s1=IMP.atom.Selection(hrc1, residue_index=r1)
                s1 = IMP.atom.Selection(self.prot, residue_index=r1, chains=c1)
                p1 = s1.get_selected_particles()[0]
                # print "SimplifiedPEMAP: HEREHERE> residue %d of chain %s is
                # not there" % (r1,c1)
            except:
                print "SimplifiedPEMAP: WARNING> residue %d of chain %s is not there (w/ %d %s)" % (r1, c1, r2, c2)
                continue
            try:
                #hrc2 = [h for h in self.prot.get_children() if h.get_name()==c2][0]
                #s2=IMP.atom.Selection(hrc2, residue_index=r2)
                s2 = IMP.atom.Selection(self.prot, residue_index=r2, chains=c2)
                p2 = s2.get_selected_particles()[0]
                # print "SimplifiedPEMAP: HEREHERE> residue %d of chain %s is
                # not there" % (r2,c2)
            except:
                print "SimplifiedPEMAP: WARNING> residue %d of chain %s is not there (w/ %d %s)" % (r2, c2, r1, c1)
                continue

            # This is harmonic potential for the pE-MAP data
            upperdist = self.get_upper_bond(pcc)
            limit = self.strength * (upperdist + 15) ** 2 + 10.0
            hub = IMP.core.TruncatedHarmonicUpperBound(
                upperdist,
                self.strength,
                upperdist +
                15,
                limit)

            # This is harmonic for the X-link
            #hub= IMP.core.TruncatedHarmonicBound(17.0,self.strength,upperdist+15,limit)

            df = IMP.core.SphereDistancePairScore(hub)
            dr = IMP.core.PairRestraint(df, (p1, p2))
            self.rs.add_restraint(dr)
            self.pairs.append((p1, p2, dr, r1, c1, r2, c2))

            # Lower-bound restraint
            lowerdist = self.get_lower_bond(pcc)
            limit = self.strength * (lowerdist - 15) ** 2 + 10.0
            hub2 = IMP.core.TruncatedHarmonicLowerBound(
                lowerdist,
                self.strength,
                lowerdist +
                15,
                limit)

            # This is harmonic for the X-link
            #hub2= IMP.core.TruncatedHarmonicBound(17.0,self.strength,upperdist+15,limit)

            df2 = IMP.core.SphereDistancePairScore(hub2)
            dr2 = IMP.core.PairRestraint(df2, (p1, p2))
            self.rs.add_restraint(dr2)
            self.pairs.append((p1, p2, dr2, r1, c1, r2, c2))

    def get_upper_bond(self, pearsoncc):
        # return (pearsoncc-1.)/-0.0075
        return (pearsoncc - .5) / (-0.005415)

    def get_lower_bond(self, pearsoncc):
        return (pearsoncc - 1.) / -0.0551

    def set_label(self, label):
        self.label = label

    def add_to_model(self):
        self.m.add_restraint(self.rs)

    def get_hierarchies(self):
        return self.prot

    def get_restraint_sets(self):
        return self.rs

    def set_output_level(self, level="low"):
            # this might be "low" or "high"
        self.outputlevel = level

    def get_output(self):
        # content of the crosslink database pairs
        # self.pairs.append((p1,p2,dr,r1,c1,r2,c2))
        self.m.update()

        output = {}
        score = self.rs.unprotected_evaluate(None)
        output["_TotalScore"] = str(score)
        output["SimplifiedPEMAP_Score_" + self.label] = str(score)
        for i in range(len(self.pairs)):

            p0 = self.pairs[i][0]
            p1 = self.pairs[i][1]
            crosslinker = 'standard'
            ln = self.pairs[i][2]
            resid1 = self.pairs[i][3]
            chain1 = self.pairs[i][4]
            resid2 = self.pairs[i][5]
            chain2 = self.pairs[i][6]

            label = str(resid1) + ":" + chain1 + "_" + \
                str(resid2) + ":" + chain2
            output["SimplifiedPEMAP_Score_" + crosslinker + "_" +
                   label] = str(ln.unprotected_evaluate(None))

            d0 = IMP.core.XYZ(p0)
            d1 = IMP.core.XYZ(p1)
            output["SimplifiedPEMAP_Distance_" +
                   label] = str(IMP.core.get_distance(d0, d1))

        return output


#
class SecondaryStructure():

    def __init__(
        self,
        hiers,
        ssstring,
        mixture=False,
        nativeness=1.0,
            kt_caff=0.1):
        # check that the secondary structure string
        # is compatible with the ssstring
        global impisd2, pi, log
        import IMP.isd2 as impisd2
        from math import pi
        from math import log

        self.hiers = hiers
        self.m = self.hiers[0].get_model()
        self.dihe_dict = {}
        self.ang_dict = {}
        self.do_mix = {}
        self.anglfilename = impisd2.get_data_path("CAAngleRestraint.dat")
        self.dihefilename = impisd2.get_data_path("CADihedralRestraint.dat")
        self.nativeness = nativeness
        self.kt_caff = kt_caff
        self.anglrs = IMP.RestraintSet(self.m, "Angles")
        self.dihers = IMP.RestraintSet(self.m, "Dihedrals")
        self.bondrs = IMP.RestraintSet(self.m, "Bonds")
        self.label = "None"

        if len(hiers) != len(ssstring):
            print len(hiers), len(ssstring)
            print "SecondaryStructure: residue range and SS string incompatible"
        self.ssstring = ssstring

        (bondrslist, anglrslist, diherslist,
         pairslist) = self.get_CA_force_field()
        self.pairslist = pairslist

        print anglrslist, diherslist, bondrslist, self.hiers
        self.anglrs.add_restraints(anglrslist)
        self.dihers.add_restraints(diherslist)
        self.bondrs.add_restraints(bondrslist)

    def set_label(self, label):
        self.label = label

    def add_to_model(self):
        self.m.add_restraint(self.anglrs)
        self.m.add_restraint(self.dihers)
        self.m.add_restraint(self.bondrs)

    def get_CA_force_field(self):
        bondrslist = []
        anglrslist = []
        diherslist = []
        pairslist = []
        # add bonds
        for res in range(0, len(self.hiers) - 1):

            ps = self.hiers[res:res + 2]
            pairslist.append(IMP.ParticlePair(ps[0], ps[1]))
            pairslist.append(IMP.ParticlePair(ps[1], ps[0]))
            br = self.get_distance_restraint(ps[0], ps[1], 3.78, 416.0)
            br.set_name('Bond_restraint')
            bondrslist.append(br)
        # add dihedrals
        for res in range(0, len(self.hiers) - 4):

            # if res not in dihe_dict: continue
            # get the appropriate parameters
            # get the particles
            ps = self.hiers[res:res + 5]
            [phi0,
             phi1,
             score_dih] = self.read_potential_dihedral(
                self.ssstring[res:res + 4],
                True)
            pairslist.append(IMP.ParticlePair(ps[0], ps[3]))
            pairslist.append(IMP.ParticlePair(ps[3], ps[0]))
            pairslist.append(IMP.ParticlePair(ps[1], ps[4]))
            pairslist.append(IMP.ParticlePair(ps[4], ps[1]))
            dr = impisd2.CADihedralRestraint(
                ps[0],
                ps[1],
                ps[2],
                ps[3],
                ps[4],
                phi0,
                phi1,
                score_dih)
            dr.set_name('Dihedral restraint')
            diherslist.append(dr)
        # add angles
        for res in range(0, len(self.hiers) - 2):
            ps = self.hiers[res:res + 3]
            [psi, score_ang] = self.read_potential_angle(
                self.ssstring[res:res + 2], True)
            pairslist.append(IMP.ParticlePair(ps[0], ps[2]))
            pairslist.append(IMP.ParticlePair(ps[2], ps[0]))
            dr = impisd2.CAAngleRestraint(ps[0], ps[1], ps[2], psi, score_ang)
            dr.set_name('Angle restraint')
            anglrslist.append(dr)
        return (bondrslist, anglrslist, diherslist, pairslist)

    def read_potential_dihedral(self, string, mix=False):
    # read potentials for dihedral
        score_dih = []
        phi0 = []
        phi1 = []
        for i in range(0, 36):
            phi0.append(i * 10.0 / 180.0 * pi)
            phi1.append(i * 10.0 / 180.0 * pi)
            for j in range(0, 36):
                score_dih.append(0.0)
        # open file
        if not mix:
            f = open(self.dihefilename, 'r')
            for line in f.readlines():
                riga = (line.strip()).split()
                if (len(riga) == 4 and riga[0] == string):
                    ii = int(float(riga[1]) / 10.0)
                    jj = int(float(riga[2]) / 10.0)
                    score_dih[ii * len(phi0) + jj] = - \
                        self.kt_caff * log(float(riga[3]))
            f.close()
        if mix:
            # mix random coil and native secondary structure
            counts = []
            for i in range(0, 36):
                for j in range(0, 36):
                    counts.append(1.0)
            f = open(self.dihefilename, 'r')
            for line in f.readlines():
                riga = (line.strip()).split()
                if (len(riga) == 4 and riga[0] == string):
                    ii = int(float(riga[1]) / 10.0)
                    jj = int(float(riga[2]) / 10.0)
                    counts[ii * len(phi0) + jj] += self.nativeness * \
                        float(riga[3])
                if (len(riga) == 4 and riga[0] == "-----"):
                    ii = int(float(riga[1]) / 10.0)
                    jj = int(float(riga[2]) / 10.0)
                    counts[ii * len(phi0) + jj] += (1.0 - self.nativeness) * \
                        float(riga[3])
            f.close()
            for i in range(len(counts)):
                score_dih[i] = -self.kt_caff * log(counts[i])
        return [phi0, phi1, score_dih]

    def read_potential_angle(self, string, mix=False):
    # read potentials for angles
        score_ang = []
        psi = []
        for i in range(0, 180):
            psi.append(i / 180.0 * pi)
            score_ang.append(0.0)
        # read file
        if not mix:
            f = open(self.anglfilename, 'r')
            for line in f.readlines():
                riga = (line.strip()).split()
                if (len(riga) == 3 and riga[0] == string):
                    ii = int(riga[1])
                    score_ang[ii] = -self.kt_caff * log(float(riga[2]))
            f.close()
        if mix:
            # mix random coil and native secondary structure
            counts = []
            for i in range(0, 180):
                counts.append(1.0)

            f = open(self.anglfilename, 'r')
            for line in f.readlines():
                riga = (line.strip()).split()
                if (len(riga) == 3 and riga[0] == string):
                    ii = int(riga[1])
                    counts[ii] += self.nativeness * float(riga[2])
                if (len(riga) == 3 and riga[0] == "---"):
                    ii = int(riga[1])
                    counts[ii] += (1.0 - self.nativeness) * float(riga[2])
            f.close()
            for i in range(0, 180):
                score_ang[i] = -self.kt_caff * log(counts[i])
        return [psi, score_ang]

    def get_excluded_pairs(self):
        return self.pairslist

    def get_restraint(self):
        tmprs = IMP.RestraintSet(self.m, 'tmp')
        tmprs.add_restraint(self.anglrs)
        tmprs.add_restraint(self.dihers)
        tmprs.add_restraint(self.bondrs)
        return tmprs

    def get_distance_restraint(self, p0, p1, d0, kappa):
        h = IMP.core.Harmonic(d0, kappa)
        dps = IMP.core.DistancePairScore(h)
        pr = IMP.core.PairRestraint(dps, IMP.ParticlePair(p0, p1))
        return pr

    def get_output(self):
        output = {}
        self.m.update()
        score_angle = self.anglrs.unprotected_evaluate(None)
        score_dihers = self.dihers.unprotected_evaluate(None)
        score_bondrs = self.bondrs.unprotected_evaluate(None)
        output["_TotalScore"] = str(score_angle + score_dihers + score_bondrs)

        output["SecondaryStructure_Angles_" + self.label] = str(score_angle)
        output["SecondaryStructure_Dihedrals_" +
               self.label] = str(score_dihers)
        output["SecondaryStructure_Bonds_" + self.label] = str(score_bondrs)
        return output

#


class WeightRestraint():

    def __init__(self, weight, lower, upper, kappa):
        global impisd2
        import IMP.isd2 as impisd2

        self.weight = weight
        self.m = self.weight.get_model()
        self.label = "None"
        self.rs = IMP.RestraintSet(self.m, 'weight_restraint')
        self.lower = lower
        self.upper = upper
        self.kappa = kappa
        self.rs.add_restraint(
            impisd2.WeightRestraint(
                self.weight,
                self.lower,
                self.upper,
                self.kappa))

    def get_restraint(self, label):
        return self.rs

    def add_to_model(self):
        self.m.add_restraint(self.rs)

    def set_label(self, label):
        self.label = label

    def get_output(self):
        self.m.update()
        output = {}
        score = self.rs.unprotected_evaluate(None)
        output["_TotalScore"] = str(score)
        output["WeightRestraint_" + self.label] = str(score)
        return output


class JeffreysPrior():

    def __init__(self, nuisance):
        global impisd2
        import IMP.isd2 as impisd2

        self.m = nuisance.get_model()
        self.label = "None"
        self.rs = IMP.RestraintSet(self.m, 'jeffrey_prior')
        jp = impisd2.JeffreysRestraint(self.m,nuisance)
        self.rs.add_restraint(jp)

    def add_to_model(self):
        self.m.add_restraint(self.rs)

    def set_label(self, label):
        self.label = label

    def get_output(self):
        output = {}
        score = self.rs.unprotected_evaluate(None)
        output["_TotalScore"] = str(score)
        output["JeffreyPrior_" + self.label] = str(score)
        return output

#


class SAXSISDRestraint():

    def __init__(self, model, hier, profile, weight=1):
        global impsaxs, impisd, impisd2, tools
        import IMP.saxs as impsaxs
        import IMP.isd as impisd
        import IMP.isd2 as impisd2
        import IMP.pmi.tools as tools
        from numpy import array,eye

        self.m = model
        self.hier = hier
        self.label = "None"
        self.rs = IMP.RestraintSet(self.m, 'saxs')

        self.sigmamaxtrans = 0.05
        self.gammamaxtrans = 0.05
        self.prof = impsaxs.Profile(profile)

        atoms = []

        for h in hier:
            IMP.atom.show_molecular_hierarchy(h)
            atoms += IMP.atom.get_leaves(h)

        # sigma nuisance
        self.sigma = tools.SetupNuisance(
            self.m,
            10.0,
            0.00001,
            100,
            True).get_particle(
        )

        # gamma nuisance, initial value is ML estimate with diagonal covariance
        print "create profile"
        self.th = IMP.saxs.Profile(self.prof.get_min_q(),
                                            self.prof.get_max_q(), self.prof.get_delta_q())
        print "calculate profile"
        
        print len(atoms)
        
        self.th.calculate_profile(atoms, impsaxs.HEAVY_ATOMS)
        print "setup gamma"
        gammahat = array([self.prof.get_intensity(i) / self.th.get_intensity(i)
                          for i in xrange(self.prof.size() - 1)]).mean()
        self.gamma = tools.SetupNuisance(
                self.m, gammahat, 0.01, 20, True).get_particle()

        self.w = tools.SetupWeight(self.m).get_particle()

        # take identity covariance matrix for the start
        self.cov = eye(self.prof.size()).tolist()

        print "create restraint"
        self.saxs = IMP.isd2.SAXSRestraint(self.prof, self.sigma,
                                           self.gamma, self.w)
        self.saxs.add_scatterer(atoms, self.cov, impsaxs.HEAVY_ATOMS)

        print "done"
        self.rs.add_restraint(self.saxs)
        self.rs.set_weight(weight)

        # self.saxs_stuff={'nuis':(sigma,gamma),'cov':cov,
        #        'exp':prof,'th':tmp}

        self.rs2 = IMP.RestraintSet(self.m, 'jeffreys')
        j1 = impisd.JeffreysRestraint(self.m, self.sigma)
        self.rs2.add_restraint(j1)
        j2 = impisd.JeffreysRestraint(self.m, self.gamma)
        self.rs2.add_restraint(j2)

    def update_covariance_matrices(self, tau):
        import numpy
        tau = 0.1
        self.th.calculate_varianced_profile(
            self.atoms,
            impsaxs.HEAVY_ATOMS,
            tau)
        prof = numpy.zeros(self.th.size())
        Sigma = numpy.zeros((self.th.size(), self.th.size()))
        # absolute variance matrix
        for i in xrange(self.th.size()):
            prof[i] = self.th.get_intensity(i)
            for j in xrange(i, self.th.size()):
                Sigma[i, j] = self.th.get_variance(i, j)
                if j != i:
                    Sigma[j, i] = Sigma[i, j]
        # relative matrix
        for i in xrange(prof.shape):
            for j in xrange(prof.shape):
                Sigma[i, j] = Sigma[i, j] / (prof[i] * prof[j])
        self.cov = Sigma.tolist()
        self.saxs.set_cov(0, self.cov)

    def get_gamma_value(self):
        return self.gamma.get_scale()

    def set_label(self, label):
        self.label = label

    def add_to_model(self):
        self.m.add_restraint(self.rs)
        self.m.add_restraint(self.rs2)

    def set_gammamaxtrans(self, gammamaxtrans):
        self.gammamaxtrans = gammamaxtrans

    def set_sigmamaxtrans(self, sigmamaxtrans):
        self.sigmamaxtrans = sigmamaxtrans

    def get_particles_to_sample(self):
        ps = {}
        ps["Nuisances_SAXSISDRestraint_Sigma_" +
            self.label] = ([self.sigma], self.sigmamaxtrans)
        ps["Nuisances_SAXSISDRestraint_Gamma_" +
            self.label] = ([self.gamma], self.gammamaxtrans)
        return ps

    def get_output(self):
        self.m.update()
        output = {}
        score = self.rs.unprotected_evaluate(None)
        score2 = self.rs2.unprotected_evaluate(None)
        output["_TotalScore"] = str(score + score2)

        output["SAXSISDRestraint_Likelihood_" + self.label] = str(score)
        output["SAXSISDRestraint_Prior_" + self.label] = str(score2)
        output["SAXSISDRestraint_Sigma_" +
               self.label] = str(self.sigma.get_scale())
        output["SAXSISDRestraint_Gamma_" +
               self.label] = str(self.gamma.get_scale())
        return output


class CysteineCrossLinkRestraint():

    def __init__(self, prots, filename, cbeta=False,
                 betatuple=(0.03, 0.1),
                 disttuple=(0.0, 25.0, 1000),
                 omegatuple=(1.0, 1000.0, 50),
                 sigmatuple=(0.3, 0.3, 1),
                 betaissampled=True,
                 sigmaissampled=False,
                 weightissampled=True,
                 epsilonissampled=True
                 ):
    # the file must have residue1 chain1 residue2 chain2 fractionvalue epsilonname
    # epsilonname is a name for the epsilon particle that must be used for that particular
    # residue pair, eg, "Epsilon-Intra-Solvent", or
    # "Epsilon-Solvent-Membrane", etc.
        global impisd2, tools
        import IMP.isd2 as impisd2
        import IMP.pmi.tools as tools

        self.prots = prots
        self.m = self.prots[0].get_model()
        self.rs = IMP.RestraintSet(self.m, 'Cysteine_Crosslink')
        self.cbeta = cbeta
        self.epsilonmaxtrans = 0.01
        self.sigmamaxtrans = 0.1
        self.betamaxtrans = 0.01
        self.weightmaxtrans = 0.1
        self.label = "None"
        self.outputlevel = "low"
        self.betaissampled = betaissampled
        self.sigmaissampled = sigmaissampled
        self.weightissampled = weightissampled
        self.epsilonissampled = epsilonissampled

        betalower = betatuple[0]
        betaupper = betatuple[1]
        beta = 0.04
        sigma = 10.0
        betangrid = 30
        crossdataprior = 1

        # beta
        self.beta = tools.SetupNuisance(
            self.m,
            beta,
            betalower,
            betaupper,
            betaissampled).get_particle(
        )
        # sigma
        self.sigma = tools.SetupNuisance(
            self.m,
            sigma,
            sigmatuple[0],
            sigmatuple[1],
            sigmaissampled).get_particle()
        # population particle
        self.weight = tools.SetupWeight(self.m, weightissampled).get_particle()

        # read the file
        fl = open(filename, "r")
        # determine the upperlimit for epsilon
        # and also how many epsilon are needed
        self.epsilons = {}
        data = []
        for line in fl:

            t = line.split()

            if t[5] in self.epsilons:
                if 1.0 - float(t[4]) <= self.epsilons[t[5]].get_upper():
                    self.epsilons[t[5]].set_upper(1.0 - float(t[4]))
            else:
                self.epsilons[t[5]] = tools.SetupNuisance(self.m,
                                                          0.01, 0.01, 1.0 - float(t[4]), epsilonissampled).get_particle()
            up = self.epsilons[t[5]].get_upper()
            low = self.epsilons[t[5]].get_lower()
            if up < low:
                self.epsilons[t[5]].set_upper(low)

            data.append((int(t[0]), t[1], int(t[2]), t[3], float(t[4]), t[5]))
        fl.close()

        # create CrossLinkData
        if not self.cbeta:
            crossdata = tools.get_cross_link_data(
                "cysteine", "cysteine_CA_FES.txt.standard",
                disttuple, omegatuple, sigmatuple, disttuple[1], disttuple[1], 1)
        else:
            crossdata = tools.get_cross_link_data(
                "cysteine", "cysteine_CB_FES.txt.standard",
                disttuple, omegatuple, sigmatuple, disttuple[1], disttuple[1], 1)

        # create grids needed by CysteineCrossLinkData
        fmod_grid = tools.get_grid(0.0, 1.0, 300, True)
        omega2_grid = tools.get_log_grid(0.001, 10000.0, 100)
        beta_grid = tools.get_log_grid(betalower, betaupper, betangrid)

        for d in data:
            resid1 = d[0]
            chain1 = d[1]
            resid2 = d[2]
            chain2 = d[3]
            fexp = d[4]
            epslabel = d[5]

            # CysteineCrossLinkData

            ccldata = impisd2.CysteineCrossLinkData(
                fexp,
                fmod_grid,
                omega2_grid,
                beta_grid)

            ccl = impisd2.CysteineCrossLinkRestraint(
                self.beta,
                self.sigma,
                self.epsilons[epslabel],
                self.weight,
                crossdata,
                ccldata)

            failed = False
            for i, prot in enumerate(self.prots):

                if not self.cbeta:
                    p1 = None
                    p2 = None

                    p1 = tools.select_calpha_or_residue(
                        prot=prot, chain=chain1,
                        resid=resid1, ObjectName="CysteineCrossLink:", SelectResidue=True)
                    if p1 is None:
                        failed = True

                    p2 = tools.select_calpha_or_residue(
                        prot=prot, chain=chain2,
                        resid=resid2, ObjectName="CysteineCrossLink:", SelectResidue=True)
                    if p2 is None:
                        failed = True

                else:
                    # use cbetas
                    p1 = []
                    p2 = []
                    for t in range(-1, 2):
                        p = tools.select_calpha_or_residue(
                            prot=prot, chain=chain1,
                            resid=resid1 + t, ObjectName="CysteineCrossLink:", SelectResidue=False)
                        if p is not None:
                            p1.append(p)
                        else:
                            failed = True

                        p = tools.select_calpha_or_residue(
                            prot=prot, chain=chain2,
                            resid=resid2 + t, ObjectName="CysteineCrossLink:", SelectResidue=False)
                        if p is not None:
                            p2.append(p)
                        else:
                            failed = True

                if not self.cbeta:
                    if (p1 is not None and p2 is not None):
                        ccl.add_contribution(p1, p2)
                        d1 = IMP.core.XYZ(p1)
                        d2 = IMP.core.XYZ(p2)

                        print "Distance_" + str(resid1) + "_" + chain1 + ":" + str(resid2) + "_" + chain2, IMP.core.get_distance(d1, d2)

                else:
                    if (len(p1) == 3 and len(p2) == 3):
                        ccl.add_contribution(p1, p2)

            if not failed:
                self.rs.add_restraint(ccl)
                ccl.set_name("CysteineCrossLink_" + str(resid1)
                             + "_" + chain1 + ":" + str(resid2) + "_" + chain2)

    def set_label(self, label):
        self.label = label

    def add_to_model(self):
        self.m.add_restraint(self.rs)

    def get_particles_to_sample(self):
        ps = {}
        if self.epsilonissampled:
            for eps in self.epsilons.keys():
                ps["Nuisances_CysteineCrossLinkRestraint_epsilon_" + eps + "_" +
                    self.label] = ([self.epsilons[eps]], self.epsilonmaxtrans)
        if self.betaissampled:
            ps["Nuisances_CysteineCrossLinkRestraint_beta_" +
                self.label] = ([self.beta], self.betamaxtrans)
        if self.weightissampled:
            ps["Weights_CysteineCrossLinkRestraint_" +
                self.label] = ([self.weight], self.weightmaxtrans)
        if self.sigmaissampled:
            ps["Nuisances_CysteineCrossLinkRestraint_" +
                self.label] = ([self.sigma], self.sigmamaxtrans)
        return ps

    def set_output_level(self, level="low"):
                # this might be "low" or "high"
        self.outputlevel = level

    def get_restraint(self):
        return self.rs

    def get_sigma(self):
        return self.sigma

    def get_output(self):
        self.m.update()
        output = {}
        score = self.rs.unprotected_evaluate(None)
        output["_TotalScore"] = str(score)
        output["CysteineCrossLinkRestraint_Score_" + self.label] = str(score)
        output["CysteineCrossLinkRestraint_sigma_" +
               self.label] = str(self.sigma.get_scale())
        for eps in self.epsilons.keys():
            output["CysteineCrossLinkRestraint_epsilon_" + eps + "_" +
                   self.label] = str(self.epsilons[eps].get_scale())
        output["CysteineCrossLinkRestraint_beta_" +
               self.label] = str(self.beta.get_scale())
        for n in range(self.weight.get_number_of_states()):
            output["CysteineCrossLinkRestraint_weights_" +
                   str(n) + "_" + self.label] = str(self.weight.get_weight(n))

        if self.outputlevel == "high":
            for rst in self.rs.get_restraints():
                output["CysteineCrossLinkRestraint_Total_Frequency_" +
                       impisd2.CysteineCrossLinkRestraint.get_from(rst).get_name() +
                       "_" + self.label] = impisd2.CysteineCrossLinkRestraint.get_from(rst).get_model_frequency()
                output["CysteineCrossLinkRestraint_Standard_Error_" +
                       impisd2.CysteineCrossLinkRestraint.get_from(
                           rst).get_name(
                       ) + "_"
                       + self.label] = impisd2.CysteineCrossLinkRestraint.get_from(rst).get_standard_error()
                if len(self.prots) > 1:
                    for i in range(len(self.prots)):
                        output["CysteineCrossLinkRestraint_Frequency_Contribution_" +
                               impisd2.CysteineCrossLinkRestraint.get_from(rst).get_name() +
                               "_State_" + str(i) + "_" + self.label] = impisd2.CysteineCrossLinkRestraint.get_from(rst).get_frequencies()[i]

        return output


class GaussianEMRestraint():

    def __init__(self, densities, target_fn):
        global sys, impisd2, tools
        import sys
        import IMP.isd2
        import IMP.isd2.gmm_tools
        import IMP.pmi.tools as tools

        # some parameters
<<<<<<< HEAD
        self.label="None"
        self.sigmaissampled = True
        self.sigmamaxtrans = 0.1
        self.sigmamin = 0.0001
        self.sigmamax = 0.5
        self.sigmainit = 0.02
=======
        self.sigmaissampled = True
        self.sigmamaxtrans = 0.1
        self.sigmamin = 0.001
        self.sigmamax = 100.0
        self.sigmainit = 0.001
>>>>>>> 39aa8689
        self.cutoff_dist_for_container = 10.0
        self.tabexp = True
        self.label="None"

        # setup target GMM
        self.m = densities[0].get_model()
        target_ps = []
        IMP.isd2.gmm_tools.read_gmm_txt(target_ps, target_fn, self.m)

        # model GMM
        model_ps = []
        for h in densities:
            model_ps += IMP.core.get_leaves(h)

        # sigma particle
        self.sigmaglobal = tools.SetupNuisance(self.m, self.sigmainit,
                                               self.sigmamin, self.sigmamax,
                                               self.sigmaissampled).get_particle()

        # create restraint
        print 'target', len(target_ps), 'model', len(model_ps)
        self.gaussianEM_restraint = IMP.isd2.GaussianEMRestraint(
            model_ps, target_ps, self.sigmaglobal,
            self.cutoff_dist_for_container, False, False)
        print 'done setup'
        self.rs = IMP.RestraintSet(self.m, 'GaussianEMRestraint')
        self.rs.add_restraint(self.gaussianEM_restraint)

    def set_label(self, label):
        self.label = label

    def add_to_model(self):
        self.m.add_restraint(self.rs)

    def get_particles_to_sample(self):
        ps = {}
        if self.sigmaissampled:
            ps["Nuisances_GaussianEMRestraint_sigma_" +
                self.label] = ([self.sigmaglobal], self.sigmamaxtrans)
        return ps

    def get_hierarchy(self):
        return self.prot

    def get_restraint_set(self):
        return self.rs

    def get_output(self):
        self.m.update()
        output = {}
        score = self.rs.unprotected_evaluate(None)
        output["_TotalScore"] = str(score)
        output["GaussianEMRestraint_" +
               self.label] = str(self.rs.unprotected_evaluate(None))
        output["GaussianEMRestraint_sigma_" +
               self.label] = str(self.sigmaglobal.get_scale())
        return output<|MERGE_RESOLUTION|>--- conflicted
+++ resolved
@@ -2352,20 +2352,12 @@
         import IMP.pmi.tools as tools
 
         # some parameters
-<<<<<<< HEAD
         self.label="None"
         self.sigmaissampled = True
         self.sigmamaxtrans = 0.1
         self.sigmamin = 0.0001
         self.sigmamax = 0.5
         self.sigmainit = 0.02
-=======
-        self.sigmaissampled = True
-        self.sigmamaxtrans = 0.1
-        self.sigmamin = 0.001
-        self.sigmamax = 100.0
-        self.sigmainit = 0.001
->>>>>>> 39aa8689
         self.cutoff_dist_for_container = 10.0
         self.tabexp = True
         self.label="None"
