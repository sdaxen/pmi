import IMP.pmi.representation
import IMP.pmi.tools
import IMP.pmi.samplers
import IMP.pmi.output
import os



class ReplicaExchange0():

    def __init__(self,model,
                      representation,
                      sample_objects,
                      output_objects,
                      crosslink_restraints=None,
                      monte_carlo_temperature=1.0,
                      replica_exchange_minimum_temperature=1.0,
                      replica_exchange_maximum_temperature=2.5,
                      number_of_best_scoring_models=500,
                      monte_carlo_steps=10,
                      number_of_frames=1000,
                      write_initial_rmf=True,
                      initial_rmf_name_suffix="initial",
                      stat_file_name_suffix="stat",
                      best_pdb_name_suffix="model",
                      do_clean_first=True,
                      do_create_directories=True,
                      global_output_directory="./",
                      rmf_dir="rmfs/",
                      best_pdb_dir="pdbs/",
                      replica_stat_file_suffix="stat_replica",
                      replica_exchange_object=None):

       self.model=model
       self.representation=representation
       self.crosslink_restraints=crosslink_restraints
       self.sample_objects=sample_objects
       self.output_objects=output_objects
       self.replica_exchange_object=replica_exchange_object
       self.vars={}
       self.vars["monte_carlo_temperature"]=monte_carlo_temperature
       self.vars["replica_exchange_minimum_temperature"]=replica_exchange_minimum_temperature
       self.vars["replica_exchange_maximum_temperature"]=replica_exchange_maximum_temperature
       self.vars["number_of_best_scoring_models"]=number_of_best_scoring_models
       self.vars["monte_carlo_steps"]=monte_carlo_steps
       self.vars["number_of_frames"]=number_of_frames
       self.vars["write_initial_rmf"]=write_initial_rmf
       self.vars["initial_rmf_name_suffix"]=initial_rmf_name_suffix
       self.vars["best_pdb_name_suffix"]=best_pdb_name_suffix
       self.vars["stat_file_name_suffix"]=stat_file_name_suffix
       self.vars["do_clean_first"]=do_clean_first
       self.vars["do_create_directories"]=do_create_directories
       self.vars["global_output_directory"]=global_output_directory
       self.vars["rmf_dir"]=rmf_dir
       self.vars["best_pdb_dir"]=best_pdb_dir
       self.vars["replica_stat_file_suffix"]=replica_stat_file_suffix

    def show_info(self):
      print "ReplicaExchange0: it generates initial.*.rmf3, stat.*.out, rmfs/*.rmf3 for each replica "
      print "--- it stores the best scoring pdb models in pdbs/"
      print "--- the stat.*.out and rmfs/*.rmf3 are saved only at the lowest temperature"
      print "--- variables:"
      keys=self.vars.keys()
      keys.sort()
      for v in keys:
          print "------",v.ljust(30), self.vars[v]

    def get_replica_exchange_object(self):
        return self.replica_exchange_object

    def execute_macro(self):

      temp_index_factor=100000.0


      if self.vars["do_clean_first"]:
        #to write
        pass

      globaldir=self.vars["global_output_directory"]+"/"
      rmf_dir=globaldir+self.vars["rmf_dir"]
      pdb_dir=globaldir+self.vars["best_pdb_dir"]


      if self.vars["do_create_directories"]:
        if not os.path.exists(globaldir): os.makedirs(globaldir)
        if not os.path.exists(rmf_dir): os.makedirs(rmf_dir)
        if not os.path.exists(pdb_dir): os.makedirs(pdb_dir)


      print "Setting up MonteCarlo"
      mc = IMP.pmi.samplers.MonteCarlo(self.model,
                                       self.sample_objects,
                                       self.vars["monte_carlo_temperature"])
      self.output_objects.append(mc)


      print "Setting up ReplicaExchange"
      rex= IMP.pmi.samplers.ReplicaExchange(self.model,
                                            self.vars["replica_exchange_minimum_temperature"],
                                            self.vars["replica_exchange_maximum_temperature"],mc,
                                            replica_exchange_object=self.replica_exchange_object)
      self.replica_exchange_object=rex.rem

      myindex=rex.get_my_index()
      self.output_objects.append(rex)

      # must reset the minimum temperature due to the
      # different binary length of rem.get_my_parameter double and python float
      min_temp_index=int(min(rex.get_temperatures())*temp_index_factor)

      sw = IMP.pmi.tools.Stopwatch()
      self.output_objects.append(sw)

      print "Setting up stat file"
      output = IMP.pmi.output.Output()
      low_temp_stat_file=globaldir+self.vars["stat_file_name_suffix"]+"."+str(myindex)+".out"
      output.init_stat2(low_temp_stat_file,
                  self.output_objects,
                  extralabels=["rmf_file","rmf_frame_index"])

      print "Setting up replica stat file"
      replica_stat_file=globaldir+self.vars["replica_stat_file_suffix"]+"."+str(myindex)+".out"
      output.init_stat2(replica_stat_file,[rex],extralabels=["score"])

      print "Setting up best pdb files"
      output.init_pdb_best_scoring(pdb_dir+"/"+
                                   self.vars["best_pdb_name_suffix"],
                                   self.representation.prot,
                                   self.vars["number_of_best_scoring_models"],
                                   replica_exchange=True)

      print "Setting up and writing initial rmf coordinate file"
      init_suffix=globaldir+self.vars["initial_rmf_name_suffix"]
      output.init_rmf(init_suffix+"."+str(myindex)+".rmf3",
                      [self.representation.prot])
      if self.crosslink_restraints:
         output.add_restraints_to_rmf(init_suffix+"."+str(myindex)+".rmf3",
                                      self.crosslink_restraints)
      output.write_rmf(init_suffix+"."+str(myindex)+".rmf3")
      output.close_rmf(init_suffix+"."+str(myindex)+".rmf3")

      print "Setting up production rmf files"
      rmfname=rmf_dir+"/"+str(myindex)+".rmf3"
      output.init_rmf(rmfname, [self.representation.prot])

      if self.crosslink_restraints:
         output.add_restraints_to_rmf(rmfname,self.crosslink_restraints)

      ntimes_at_low_temp=0

      if myindex==0:
         self.show_info()

      for i in range(self.vars["number_of_frames"]):

        mc.optimize(self.vars["monte_carlo_steps"])
        score=self.model.evaluate(False)
        output.set_output_entry("score",score)

        my_temp_index=int(rex.get_my_temp()*temp_index_factor)

        if min_temp_index==my_temp_index:
           print "--- frame %s score %s " % (str(i),str(score))

           output.write_pdb_best_scoring(score)
           output.write_rmf(rmfname)

           output.set_output_entry("rmf_file",rmfname)
           output.set_output_entry("rmf_frame_index",ntimes_at_low_temp)
           output.write_stat2(low_temp_stat_file)
           ntimes_at_low_temp+=1

        output.write_stat2(replica_stat_file)
        rex.swap_temp(i,score)






class ReplicaExchange1():
    '''
    Multiple state variant of the above class
    '''

    def __init__(self,model,
                      representations,
                      sample_objects,
                      output_objects,
                      crosslink_restraints=None,
                      monte_carlo_temperature=1.0,
                      replica_exchange_minimum_temperature=1.0,
                      replica_exchange_maximum_temperature=2.5,
                      number_of_best_scoring_models=500,
                      monte_carlo_steps=10,
                      number_of_frames=1000,
                      write_initial_rmf=True,
                      initial_rmf_name_suffix="initial",
                      stat_file_name_suffix="stat",
                      best_pdb_name_suffix="model",
                      do_clean_first=True,
                      do_create_directories=True,
                      rmf_dir="rmfs/",
                      best_pdb_dir="pdbs/"):

       self.model=model
       self.representations=representations
       self.crosslink_restraints=crosslink_restraints
       self.sample_objects=sample_objects
       self.output_objects=output_objects
       self.vars={}
       self.vars["number_of_states"]=len(self.representations)
       self.vars["monte_carlo_temperature"]=monte_carlo_temperature
       self.vars["replica_exchange_minimum_temperature"]=replica_exchange_minimum_temperature
       self.vars["replica_exchange_maximum_temperature"]=replica_exchange_maximum_temperature
       self.vars["number_of_best_scoring_models"]=number_of_best_scoring_models
       self.vars["monte_carlo_steps"]=monte_carlo_steps
       self.vars["number_of_frames"]=number_of_frames
       self.vars["write_initial_rmf"]=write_initial_rmf
       self.vars["initial_rmf_name_suffix"]=initial_rmf_name_suffix
       self.vars["best_pdb_name_suffix"]=best_pdb_name_suffix
       self.vars["stat_file_name_suffix"]=stat_file_name_suffix
       self.vars["do_clean_first"]=do_clean_first
       self.vars["do_create_directories"]=do_create_directories
       self.vars["rmf_dir"]=rmf_dir
       self.vars["best_pdb_dir"]=best_pdb_dir


    def show_info(self):
      print "ReplicaExchange0: it generates initial.*.rmf3, stat.*.out, rmfs/*.rmf3 for each replica "
      print "--- it stores the best scoring pdb models in pdbs/"
      print "--- the stat.*.out and rmfs/*.rmf3 are saved only at the lowest temperature"
      print "--- variables:"
      keys=self.vars.keys()
      keys.sort()
      for v in keys:
          print "------",v.ljust(30), self.vars[v]

    def execute_macro(self):


      temp_index_factor=100000.0

      if self.vars["do_clean_first"]:
        #to write
        pass


      if self.vars["do_create_directories"]:
        for n in range(self.vars["number_of_states"]):
          if not os.path.exists(self.vars["rmf_dir"]+str(n)):
             os.makedirs(self.vars["rmf_dir"]+str(n))
          if not os.path.exists(self.vars["best_pdb_dir"]+str(n)):
             os.makedirs(self.vars["best_pdb_dir"]+str(n))


      print "Setting up MonteCarlo"
      mc = IMP.pmi.samplers.MonteCarlo(self.model,
                                       self.sample_objects,
                                       self.vars["monte_carlo_temperature"])
      self.output_objects.append(mc)


      print "Setting up ReplicaExchange"
      rex= IMP.pmi.samplers.ReplicaExchange(self.model,
         self.vars["replica_exchange_minimum_temperature"],
         self.vars["replica_exchange_maximum_temperature"],mc)

      myindex=rex.get_my_index()
      self.output_objects.append(rex)

      # must reset the minimum temperature due to the
      # different binary length of rem.get_my_parameter double and python float
      min_temp_index=int(min(rex.get_temperatures())*temp_index_factor)

      sw = IMP.pmi.tools.Stopwatch()
      self.output_objects.append(sw)

      print "Setting up stat file"
      output = IMP.pmi.output.Output()
      output.init_stat2(self.vars["stat_file_name_suffix"]+"."+str(myindex)+".out",
                  self.output_objects,
                  extralabels=["rmf_file","rmf_frame_index"])

      print "Setting up best pdb files"
      for n in range(self.vars["number_of_states"]):
         output.init_pdb_best_scoring(self.vars["best_pdb_dir"]+str(n)+"/"+
                                   self.vars["best_pdb_name_suffix"],
                                   self.representations[n].prot,
                                   self.vars["number_of_best_scoring_models"],
                                   replica_exchange=True)

      print "Setting up and writing initial rmf coordinate file"
      init_suffix=self.vars["initial_rmf_name_suffix"]
      output.init_rmf(init_suffix+"."+str(myindex)+".rmf3",
                      [r.prot for r in self.representations])
      if self.crosslink_restraints:
         output.add_restraints_to_rmf(init_suffix+"."+str(myindex)+".rmf3",
                                      self.crosslink_restraints)
      output.write_rmf(init_suffix+"."+str(myindex)+".rmf3")
      output.close_rmf(init_suffix+"."+str(myindex)+".rmf3")

      print "Setting up production rmf files"
      rmfdir=self.vars["rmf_dir"]
      rmfname=rmfdir+"/"+str(myindex)+".rmf3"
      output.init_rmf(rmfname, [r.prot for r in self.representations])

      if self.crosslink_restraints:
         output.add_restraints_to_rmf(rmfname,self.crosslink_restraints)

      ntimes_at_low_temp=0

      if myindex==0:
         self.show_info()

      for i in range(self.vars["number_of_frames"]):

        mc.optimize(self.vars["monte_carlo_steps"])
        score=self.model.evaluate(False)
        my_temp_index=int(rex.get_my_temp()*temp_index_factor)

        if min_temp_index==my_temp_index:
           print "--- frame %s score %s " % (str(i),str(score))

           output.write_pdb_best_scoring(score)
           output.write_rmf(rmfname)

           output.set_output_entry("rmf_file",rmfname)
           output.set_output_entry("rmf_frame_index",ntimes_at_low_temp)
           output.write_stats2()
           ntimes_at_low_temp+=1

        rex.swap_temp(i,score)


def BuildModel0(m,data,resolutions=[1,10],missing_bead_size=20):
      '''
      The macro construct a component for each subunit (no splitting, nothing fancy)
      You can pass the resolutions and the bead size for the missing residue regions.
      To use this macro, you must provide the following data structure:
      Component  pdbfile    chainid  rgb color     fastafile     sequence id
                                                                        in fastafile
data = [("Rpb1",     pdbfile,   "A",     0.00000000,  (fastafile,    0)),
        ("Rpb2",     pdbfile,   "B",     0.09090909,  (fastafile,    1)),
        ("Rpb3",     pdbfile,   "C",     0.18181818,  (fastafile,    2)),
        ("Rpb4",     pdbfile,   "D",     0.27272727,  (fastafile,    3)),
        ("Rpb5",     pdbfile,   "E",     0.36363636,  (fastafile,    4)),
        ("Rpb6",     pdbfile,   "F",     0.45454545,  (fastafile,    5)),
        ("Rpb7",     pdbfile,   "G",     0.54545455,  (fastafile,    6)),
        ("Rpb8",     pdbfile,   "H",     0.63636364,  (fastafile,    7)),
        ("Rpb9",     pdbfile,   "I",     0.72727273,  (fastafile,    8)),
        ("Rpb10",    pdbfile,   "L",     0.81818182,  (fastafile,    9)),
        ("Rpb11",    pdbfile,   "J",     0.90909091,  (fastafile,   10)),
        ("Rpb12",    pdbfile,   "K",     1.00000000,  (fastafile,   11))]
      '''

      r=IMP.pmi.representation.Representation(m)
      hierarchies={}

      for d in data:
            component_name=d[0]
            pdb_file=d[1]
            chain_id=d[2]
            color_id=d[3]
            fasta_file=d[4][0]
            fastids=IMP.pmi.tools.get_ids_from_fasta_file(fasta_file)
            fasta_file_id=d[4][1]
            #avoid to add a component with the same name
            r.create_component(component_name,
                               color=color_id)

            r.add_component_sequence(component_name,
                                     fasta_file,
                                     id=fastids[fasta_file_id])

            hierarchies=r.autobuild_model(component_name,
                                           pdb_file,
                                           chain_id,
                                           resolutions=resolutions,
                                           missingbeadsize=missing_bead_size)

            r.show_component_table(component_name)

            r.set_rigid_bodies([component_name])

            r.set_chain_of_super_rigid_bodies(hierarchies,min_length=2,max_length=2)

            r.setup_component_sequence_connectivity(component_name,resolution=1)
            r.setup_component_geometry(component_name)


      r.setup_bonds()
      #put it at the end of rigid bodies
      r.set_floppy_bodies()

      #set current coordinates as reference for RMSD calculation
      r.set_current_coordinates_as_reference_for_rmsd("Reference")
<<<<<<< HEAD
      
      return r





class AnalysisReplicaExchange0():


    
    def __init__(self,model,
                      stat_file_name_suffix="stat",
                      best_pdb_name_suffix="model",
                      do_clean_first=True,
                      do_create_directories=True,
                      global_output_directory="./",
                      rmf_dir="rmfs/",
                      best_pdb_dir="pdbs/",
                      replica_stat_file_suffix="stat_replica",
                      global_analysis_result_directory="./analysis/"):

                      import glob
                      self.model=model
                      rmf_dir=global_output_directory+rmf_dir
                      self.rmf_files=glob.glob(rmf_dir+"/*.rmf")
                      stat_dir=global_output_directory
                      self.stat_files=glob.glob(stat_dir+"/stat.*.out")
                      
                      
    def clustering(self,score_key,
                        rmf_file_key,
                        rmf_file_frame_key,
                        alignment_components=None,
                        number_of_best_scoring_models=10,
                        rmsd_calculation_components=None,
                        distance_matrix_file=None,
                        load_distance_matrix_file=False):
                        
        from operator import itemgetter
        import IMP.pmi.analysis
        import IMP.rmf
        import RMF
        import numpy as np


        if alignment_components==None:
           alignment_flag=0
        else:
           alignment_flag=1           
        
        print "setup clustering class"
        Clusters = IMP.pmi.analysis.Clustering()


      
        score_list=[]
        rmf_file_list=[]
        rmf_file_frame_list=[]
        if score_key!=None:
           for sf in self.stat_files[0:1]:
              print "getting data from file %s" % sf
              po=IMP.pmi.output.ProcessOutput(sf)
              fields=po.get_fields([score_key,rmf_file_key,rmf_file_frame_key])
              #check that all lengths are all equal
              length_set=set()
              for f in fields: length_set.add(len(fields[f]))
              if len(length_set)>1: print "AnalysisReplicaExchange0.clustering: the statfile is not synchronous"; exit()
              # append to the lists
              score_list+=fields[score_key]
              rmf_file_list+=fields[rmf_file_key]
              rmf_file_frame_list+=fields[rmf_file_frame_key]                            
        
        # sort by score and ge the best scoring ones
        score_rmf_tuples=zip(score_list,rmf_file_list,rmf_file_frame_list)
        sorted_score_rmf_tuples=sorted(score_rmf_tuples,key=itemgetter(0))
        best_score_rmf_tuples=sorted_score_rmf_tuples[0:number_of_best_scoring_models]
        
        
        
        if not load_distance_matrix_file:          
          for cnt,tpl in enumerate(best_score_rmf_tuples):

              rmf_file=tpl[1]
              frame_number=tpl[2]
              print "getting coordinates for frame %i rmf file %s" % (frame_number,rmf_file)
                          
              # load the frame
              rh= RMF.open_rmf_file_read_only(rmf_file)
              prot=IMP.rmf.create_hierarchies(rh, self.model)[0]     
              IMP.rmf.link_hierarchies(rh, [prot])
              try: 
                IMP.rmf.load_frame(rh, frame_number)        
              except:
                print "Unable to open frame %i of file %s" % (frame_number,rmf_file)
                continue           
              self.model.update()        
              
              Clusters.set_prot(prot)
              
              # let's get all particles at highest resolution
              part_dict=IMP.pmi.analysis.get_particles_at_resolution_one(prot)
              
              template_coordinate_dict= {}
              
              # let's try to align
              if alignment_flag==1:
                 for pr in alignment_components:
                     coords = np.array([np.array(IMP.core.XYZ(i).get_coordinates()) for i in part_dict[pr]]) 
                     template_coordinate_dict[pr] = coords

              # set the first model as template coordinates
              if len(Clusters.all_coords)==0:
                  Clusters.set_template(template_coordinate_dict)

              # set particles to calculate RMSDs on
              # (if global, list all proteins, or just a few for local) 
              # setting all the coordinates for rmsd calculation
                
              model_coordinate_dict = {}
              if rmsd_calculation_components==None: rmsd_calculation_components=alignment_components
              
              for pr in rmsd_calculation_components:
                  coords = np.array([np.array(IMP.core.XYZ(i).get_coordinates()) for i in part_dict[pr]])
                  model_coordinate_dict[pr] = coords 
                 
                  
              Clusters.fill(rmf_file+'|'+str(frame_number), model_coordinate_dict, alignment=alignment_flag)

          print "Global calculating the distance matrix"
          
          # calculate distance matrix, all against all

          Clusters.dist_matrix(file_name=distance_matrix_file)
          Clusters.plot_matrix()
           
        else:
          Clusters.load_distance_matrix_file(file_name=distance_matrix_file)
          Clusters.plot_matrix()           
        
        #this list 
        for cl in Clusters.get_cluster_labels():
          print Clusters.get_cluster_label_average_rmsd(cl)
          print Clusters.get_cluster_label_size(cl)
          print Clusters.get_cluster_label_names(cl)
         
    
    
    
    
=======

      return r
>>>>>>> 8fdff438
<|MERGE_RESOLUTION|>--- conflicted
+++ resolved
@@ -396,8 +396,7 @@
 
       #set current coordinates as reference for RMSD calculation
       r.set_current_coordinates_as_reference_for_rmsd("Reference")
-<<<<<<< HEAD
-      
+
       return r
 
 
@@ -546,8 +545,4 @@
     
     
     
-    
-=======
-
-      return r
->>>>>>> 8fdff438
+    