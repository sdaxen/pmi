--- conflicted
+++ resolved
@@ -568,15 +568,9 @@
 
     def show_keys(self,ncolumns=2,truncate=65):
         import IMP.pmi.tools
-<<<<<<< HEAD
         IMP.pmi.tools.print_multicolumn(self.get_keys(),ncolumns,truncate)    
-        
+
     def get_fields(self,fields,filtertuple=None,filterout=None,get_every=1):
-=======
-        IMP.pmi.tools.print_multicolumn(self.get_keys(),ncolumns,truncate)
-
-    def get_fields(self,fields,filterout=None,get_every=1):
->>>>>>> 3e737260
            '''
            this function get the wished field names and return a dictionary
            you can give the optional argument filterout if you want to "grep" out
@@ -593,13 +587,9 @@
            #print fields values
            f=open(self.filename,"r")
            line_number=0
-<<<<<<< HEAD
-           for line in f.readlines():              
-              if filterout!=None: 
-=======
+
            for line in f.readlines():
               if not filterout is None:
->>>>>>> 3e737260
                  if filterout in line:
                     continue
               line_number+=1
