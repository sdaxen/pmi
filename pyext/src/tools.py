#!/usr/bin/env python
import IMP
import IMP.algebra


class Stopwatch():

    def __init__(self,isdelta=True):
        global time
        import time

        self.starttime=time.clock()
        self.label="None"
        self.isdelta=isdelta

    def set_label(self,labelstr):
        self.label=labelstr

    def get_output(self):
        output={}
        if self.isdelta:
            newtime=time.clock()
            output["Stopwatch_"+self.label+"_delta_seconds"]=str(newtime-self.starttime)
            self.starttime=newtime
        else:
            output["Stopwatch_"+self.label+"_elapsed_seconds"]=str(time.clock()-self.starttime)
        return output


class SetupNuisance():
    def __init__(self,m,initialvalue,minvalue,maxvalue,isoptimized=True):
        global impisd2
        import IMP.isd2 as impisd2
        
        nuisance=impisd2.Scale.setup_particle(IMP.Particle(m),initialvalue)
        nuisance.set_lower(minvalue)
        nuisance.set_upper(maxvalue)

        m.add_score_state(IMP.core.SingletonConstraint(impisd2.NuisanceRangeModifier(),None,nuisance))
        nuisance.set_is_optimized(nuisance.get_nuisance_key(),isoptimized)
        self.nuisance=nuisance

    def get_particle(self):
        return self.nuisance

class SetupWeight():

    def __init__(self,m,isoptimized=True):
        global impisd2
        import IMP.isd2 as impisd2    
        pw=IMP.Particle(m)
        self.weight=impisd2.Weight.setup_particle(pw)
        self.weight.set_weights_are_optimized(True)

    def get_particle(self):
        return self.weight



class ParticleToSampleList():


    def __init__(self,label="None"):

        self.dictionary_particle_type={}
        self.dictionary_particle_transformation={}
        self.dictionary_particle_name={}
        self.label=label

    def add_particle(self,particle,particle_type,particle_transformation,name):
        if not particle_type in ["Rigid_Bodies","Floppy_Bodies","Nuisances","X_coord","Weights"]:
            print "ParticleToSampleList: not the right particle type"
            exit()
        else:
            self.dictionary_particle_type[particle]=particle_type
            if particle_type=="Rigid_Bodies":
                if type(particle_transformation)==tuple and len(particle_transformation)==2 and type(particle_transformation[0])==float and type(particle_transformation[1])==float:
                    self.dictionary_particle_transformation[particle]=particle_transformation
                    self.dictionary_particle_name[particle]=name
                else:
                    print "ParticleToSampleList: not the right transformation format for Rigid_Bodies, should be a tuple a floats"
                    exit()
            else:
                if type(particle_transformation)==float:
                    self.dictionary_particle_transformation[particle]=particle_transformation
                    self.dictionary_particle_name[particle]=name
                else:
                    print "ParticleToSampleList: not the right transformation format sould be a float"
                    exit()

    def get_particles_to_sample(self):
        ps={}
        for particle in self.dictionary_particle_type:
            key=self.dictionary_particle_type[particle]+"ParticleToSampleList_"+self.dictionary_particle_name[particle]+"_"+self.label
            value=([particle],self.dictionary_particle_transformation[particle])
            ps[key]=value
        return ps

class Variance():
    def __init__(self, model, tau, niter, prot, th_profile, write_data=False):
        global sqrt,os,random
        from math import sqrt
        import os
        import random

        self.model = model
        self.write_data=write_data
        self.tau = tau
        self.niter = niter
        #! select particles from the model
        particles=IMP.atom.get_by_type(prot, IMP.atom.ATOM_TYPE)
        self.particles = particles
        #store reference coordinates and theoretical profile
        self.refpos = [ IMP.core.XYZ(p).get_coordinates() for p in particles ]
        self.model_profile = th_profile

    def perturb_particles(self, perturb=True):
        for i,p in enumerate(self.particles):
            newpos = array(self.refpos[i])
            if perturb:
                newpos += random.normal(0,self.tau,3)
            newpos = IMP.algebra.Vector3D(newpos)
            IMP.core.XYZ(p).set_coordinates(newpos)

    def get_profile(self):
        model_profile = self.model_profile
        p=model_profile.calculate_profile(self.particles, IMP.saxs.CA_ATOMS)
        return array( [ model_profile.get_intensity(i) for i in
                        xrange(model_profile.size()) ] )

    def init_variances(self):
        #create placeholders
        N = self.model_profile.size()
        a = self.profiles[0][:]
        self.m = matrix(a).T # Nx1
        self.V = self.m * self.m.T
        self.normm = linalg.norm(self.m)
        self.normV = linalg.norm(self.V)

    def update_variances(self):
        a = matrix(self.profiles[-1]) #1xN
        n = float(len(self.profiles))
        self.m = a.T/n + (n-1)/n * self.m
        self.V = a.T*a + self.V
        self.oldnormm = self.normm
        self.oldnormV = self.normV
        self.normm = linalg.norm(self.m)
        self.normV = linalg.norm(self.V)
        self.diffm = (self.oldnormm-self.normm)/self.oldnormm
        self.diffV = (self.oldnormV-self.normV)/self.oldnormV

    def get_direct_stats(self, a):
        nq = len(a[0])
        nprof = len(a)
        m = [0]*nq
        for prof in a:
            for q,I in enumerate(prof):
                m[q] += I
        m = array(m)/nprof
        V = matrix(a)
        V = V.T*V
        Sigma = (matrix(a-m))
        Sigma = Sigma.T*Sigma/(nprof-1)
        mi = matrix(diag(1./m))
        Sigmarel = mi.T*Sigma*mi
        return m,V,Sigma,Sigmarel

    def store_data(self):
        if not os.path.isdir('data'):
            os.mkdir('data')
        profiles = matrix(self.profiles)
        self.directm, self.directV, self.Sigma, self.Sigmarel = \
                self.get_direct_stats(array(profiles))
        directV = self.directV
        #print "V comparison",(linalg.norm(directV-self.V)/self.normV)
        save('data/profiles', profiles)
        #absolute profile differences
        fl=open('data/profiles.dat','w')
        for i,l in enumerate(array(profiles).T):
            self.model_profile.get_q(i)
            fl.write('%s ' % i)
            for k in l:
                fl.write('%s ' % (k-self.directm[i]))
            fl.write('\n')
        #relative profile differences
        fl=open('data/profiles_rel.dat','w')
        for i,l in enumerate(array(profiles).T):
            self.model_profile.get_q(i)
            fl.write('%s ' % i)
            for k in l:
                fl.write('%s ' % ((k-self.directm[i])/self.directm[i]))
            fl.write('\n')
        save('data/m', self.directm)
        save('data/V', self.directV)
        Sigma = self.Sigma
        save('data/Sigma', Sigma)
        #Sigma matrix
        fl=open('data/Sigma.dat', 'w')
        model_profile = self.model_profile
        for i in xrange(model_profile.size()):
            qi = model_profile.get_q(i)
            for j in xrange(model_profile.size()):
                qj = model_profile.get_q(j)
                vij = self.Sigma[i,j]
                fl.write('%s %s %s\n' % (qi,qj,vij))
            fl.write('\n')
        #Sigma eigenvalues
        fl=open('data/eigenvals','w')
        for i in linalg.eigvalsh(Sigma):
            fl.write('%s\n' % i)
        Sigmarel = self.Sigmarel
        save('data/Sigmarel', Sigmarel)
        #Sigmarel matrix
        fl=open('data/Sigmarel.dat', 'w')
        model_profile = self.model_profile
        for i in xrange(model_profile.size()):
            qi = model_profile.get_q(i)
            for j in xrange(model_profile.size()):
                qj = model_profile.get_q(j)
                vij = self.Sigmarel[i,j]
                fl.write('%s %s %s\n' % (qi,qj,vij))
            fl.write('\n')
        #Sigma eigenvalues
        fl=open('data/eigenvals_rel','w')
        for i in linalg.eigvalsh(Sigmarel):
            fl.write('%s\n' % i)
        #mean profile
        fl=open('data/mean.dat','w')
        for i in xrange(len(self.directm)):
            qi = self.model_profile.get_q(i)
            fl.write('%s ' % qi)
            fl.write('%s ' % self.directm[i])
            fl.write('%s ' % sqrt(self.Sigma[i,i]))
            fl.write('\n')

    def try_chol(self, jitter):
        Sigma=self.Sigma
        try:
            linalg.cholesky(Sigma+matrix(eye(len(Sigma)))*jitter)
        except linalg.LinAlgError:
            print "Decomposition failed with jitter =",jitter
            return
        print "Successful decomposition with jitter =",jitter

    def run(self):
        self.profiles = [self.get_profile()]
        #self.init_variances()
        for n in xrange(self.niter):
            self.perturb_particles()
            self.profiles.append(self.get_profile())
            #self.update_variances()
            #profiles = matrix(self.profiles)
            #print n,self.diffm,self.diffV
        #print
        #
        if self.write_data:
            self.store_data()
        #self.try_chol(0.)
        #for i in logspace(-7,0,num=8):
        #    self.try_chol(i)

    def get_cov(self, relative=True):
        if not relative:
            return self.Sigma
        else:
            return self.Sigmarel

    #-------------------------------

def get_cross_link_data(directory,filename,(distmin,distmax,ndist),
                                             (omegamin,omegamax,nomega),
                                            (sigmamin,sigmamax,nsigma),
                                            don=None,doff=None,prior=0,type_of_profile="gofr"):
    
    import IMP.isd2
    
    filen=IMP.isd2.get_data_path("CrossLinkPMFs.dict")
    xlpot=open(filen)

    for line in xlpot:
        dictionary=eval(line)
        break

    xpot=dictionary[directory][filename]["distance"]
    pot=dictionary[directory][filename][type_of_profile]

    dist_grid=get_grid(distmin, distmax, ndist, False)
    omega_grid=get_log_grid(omegamin, omegamax, nomega)
    sigma_grid=get_log_grid(sigmamin, sigmamax, nsigma)

    if don!=None and doff!=None:
        xlmsdata=IMP.isd2.CrossLinkData(dist_grid,omega_grid,sigma_grid,xpot,pot,don,doff,prior)
    else:
        xlmsdata=IMP.isd2.CrossLinkData(dist_grid,omega_grid,sigma_grid,xpot,pot)
    return xlmsdata

    #-------------------------------


def get_cross_link_data_from_length(length,(distmin,distmax,ndist),
                               (omegamin,omegamax,nomega),
                               (sigmamin,sigmamax,nsigma)):
    import IMP.isd2
    
    dist_grid=get_grid(distmin, distmax, ndist, False)
    omega_grid=get_log_grid(omegamin, omegamax, nomega)
    sigma_grid=get_log_grid(sigmamin, sigmamax, nsigma)

    xlmsdata=IMP.isd2.CrossLinkData(dist_grid,omega_grid,sigma_grid,length)
    return xlmsdata


def get_grid(gmin,gmax,ngrid,boundaries):
    grid=[]
    dx = ( gmax - gmin ) / float(ngrid)
    for i in range(0,ngrid+1):
        if(not boundaries and i==0): continue
        if(not boundaries and i==ngrid): continue
        grid.append( gmin + float(i) * dx )
    return grid

    #-------------------------------

def get_log_grid(gmin,gmax,ngrid):
    from math import exp, log
    grid=[]
    for i in range(0,ngrid+1):
        grid.append( gmin*exp(float(i)/ngrid*log(gmax/gmin)) )
    return grid

    #-------------------------------


def get_drmsd(prot0, prot1):
    drmsd=0.; npairs=0.;
    for i in range(0,len(prot0)-1):
        for j in range(i+1,len(prot0)):
            dist0=IMP.core.get_distance(prot0[i],prot0[j])
            dist1=IMP.core.get_distance(prot1[i],prot1[j])
            drmsd+=(dist0-dist1)**2
            npairs+=1.
    return math.sqrt(drmsd/npairs)

    #-------------------------------


def get_residue_index_and_chain_from_particle(p):
    rind=IMP.atom.Residue(IMP.atom.Atom(p).get_parent()).get_index()
    c=IMP.atom.Residue(IMP.atom.Atom(p).get_parent()).get_parent()
    cid=IMP.atom.Chain(c).get_id()
    return rind,cid

def get_particles_by_resolution(prot,resolution):
    #this function does not work with the root hierarchy, but 
    #individual proteins
    #for hier in prot.get_children():
    particles = []
    residues = set() 

    for p in IMP.atom.get_leaves(prot):
        residues.update(IMP.atom.Fragment(p).get_residue_indexes())
       
<<<<<<< HEAD
    firstresn=min(residues)
    lastresn=max(residues)
    for nres in range(firstresn,lastresn+1):
        s=IMP.atom.Selection(prot,residue_index=nres)
        resolutions=[]

        # calculate the closest resolution for each set of particles that represent a residue 
        ps=s.get_selected_particles()

        if len(ps)>0:
            for p in ps:
                resolutions.append(IMP.pmi.Resolution(IMP.pmi.Resolution(p)).get_resolution())
            closestres=min(resolutions, key=lambda x:abs(float(x)-float(resolution)))
            
            # now we get the particle 
            for p in ps:
                if closestres==IMP.pmi.Resolution.get_resolution(IMP.pmi.Resolution(p)): 
                    if not p in particles:  
                        particles.append(p)     
        else: 
            print "get_particles_by_resolution> WARNING residue %d in molecule %s is missing" % (nres,prot.get_name())

    return list(particles)

=======
    for nres in residues:
        s = IMP.atom.Selection(prot,residue_index=nres)
        ps = s.get_selected_particles()
        if ps:
          candidates = [
           (p, abs(IMP.pmi.Resolution(IMP.pmi.Resolution(p)).get_resolution() - resolution)) for
           p in ps]
          closestres = min(candidates, key = lambda x : x[1])[1]
          particles.extend([x[0] for x in candidates if x[1] == closestres])
>>>>>>> 119fec9f

    return particles
    #-------------------------------




def select_calpha_or_residue(prot,chain,resid,ObjectName="None:",SelectResidue=False):
    #use calphas
    p=None
    s=IMP.atom.Selection(prot, chains=chain,
         residue_index=resid, atom_type=IMP.atom.AT_CA)

    ps=s.get_selected_particles()
    #check if the calpha selection is empty
    if ps:
        if len(ps)==1:
            p=ps[0]
        else:
            print ObjectName+" multiple residues selected for selection residue %s chain %s " % (resid,chain)
    else:
        #use the residue, in case of simplified representation
        s=IMP.atom.Selection(prot, chains=chain,
            residue_index=resid)
        ps=s.get_selected_particles()
        #check if the residue selection is empty
        if ps:
            if len(ps)==1:
                p=ps[0]
            else:
                print ObjectName+" multiple residues selected for selection residue %s chain %s " % (resid,chain)

        else:
            print ObjectName+" residue %s chain %s does not exist" % (resid,chain)
    return p


class map():
      def __init__(self):
          self.map={}
      
      def set_map_element(self,xvalue,yvalue):
          self.map[xvalue]=yvalue
      
      def get_map_element(self,invalue):
          n=0
          mindist=1
          for x in self.map:
              dist=(invalue-x)*(invalue-x)

              if n==0: 
                 mindist=dist
                 minx=x             
              if dist<mindist: 
                 mindist=dist
                 minx=x
              n+=1
          return self.map[minx]
          
########################
### Tools to simulate data
########################

def normal_density_function(expected_value,sigma,x):
    return 1/math.sqrt(2*math.pi)/sigma*math.exp(-(x-expected_value)**2/2/sigma/sigma)

def log_normal_density_function(expected_value,sigma,x):
    return 1/math.sqrt(2*math.pi)/sigma/x*math.exp(-(math.log(x/expected_value)**2/2/sigma/sigma))

def get_random_data_point(expected_value,ntrials,sensitivity,sigma,outlierprob,begin_end_nbins_tuple,log=False,loggrid=False):
    import random

    begin=begin_end_nbins_tuple[0]
    end=begin_end_nbins_tuple[1]
    nbins=begin_end_nbins_tuple[2]

    if not loggrid:
        fmod_grid=get_grid(begin,end,nbins,True)
    else:
        fmod_grid=get_log_grid(begin,end,nbins)


    norm=0
    cumul=[]
    cumul.append(0)

    a=[]
    for i in range(0,ntrials):
        a.append([random.random(),True])

    if sigma != 0.0:
        for j in range(1,len(fmod_grid)):
            fj=fmod_grid[j]
            fjm1=fmod_grid[j-1]
            df = fj - fjm1

            if not log:
                pj=normal_density_function(expected_value,sigma,fj)
                pjm1=normal_density_function(expected_value,sigma,fjm1)
            else:
                pj=log_normal_density_function(expected_value,sigma,fj)
                pjm1=log_normal_density_function(expected_value,sigma,fjm1)

            norm+= (pj+pjm1)/2.0*df;
            cumul.append(norm)
            #print fj, pj

        random_points=[]

        for i in range(len(cumul)):
            #print i,a, cumul[i], norm
            for aa in a:
                if (aa[0]<=cumul[i]/norm and aa[1]):
                    random_points.append(int(fmod_grid[i]/sensitivity)*sensitivity)
                    aa[1]=False

    else:
        random_points=[expected_value]*ntrials




    for i in range(len(random_points)):
        if random.random() < outlierprob:
            a=random.uniform(begin,end)
            random_points[i]=int(a/sensitivity)*sensitivity
    print random_points
    '''
    for i in range(ntrials):
      if random.random() > OUTLIERPROB_:
        r=truncnorm.rvs(0.0,1.0,expected_value,BETA_)
        if r>1.0: print r,expected_value,BETA_
      else:
        r=random.random()
      random_points.append(int(r/sensitivity)*sensitivity)
    '''

    rmean=0.; rmean2=0.
    for r in random_points:
        rmean+=r
        rmean2+=r*r

    rmean/=float(ntrials)
    rmean2/=float(ntrials)
    stddev=math.sqrt(max(rmean2-rmean*rmean,0.))
    return rmean,stddev
        
        <|MERGE_RESOLUTION|>--- conflicted
+++ resolved
@@ -360,32 +360,6 @@
     for p in IMP.atom.get_leaves(prot):
         residues.update(IMP.atom.Fragment(p).get_residue_indexes())
        
-<<<<<<< HEAD
-    firstresn=min(residues)
-    lastresn=max(residues)
-    for nres in range(firstresn,lastresn+1):
-        s=IMP.atom.Selection(prot,residue_index=nres)
-        resolutions=[]
-
-        # calculate the closest resolution for each set of particles that represent a residue 
-        ps=s.get_selected_particles()
-
-        if len(ps)>0:
-            for p in ps:
-                resolutions.append(IMP.pmi.Resolution(IMP.pmi.Resolution(p)).get_resolution())
-            closestres=min(resolutions, key=lambda x:abs(float(x)-float(resolution)))
-            
-            # now we get the particle 
-            for p in ps:
-                if closestres==IMP.pmi.Resolution.get_resolution(IMP.pmi.Resolution(p)): 
-                    if not p in particles:  
-                        particles.append(p)     
-        else: 
-            print "get_particles_by_resolution> WARNING residue %d in molecule %s is missing" % (nres,prot.get_name())
-
-    return list(particles)
-
-=======
     for nres in residues:
         s = IMP.atom.Selection(prot,residue_index=nres)
         ps = s.get_selected_particles()
@@ -395,13 +369,9 @@
            p in ps]
           closestres = min(candidates, key = lambda x : x[1])[1]
           particles.extend([x[0] for x in candidates if x[1] == closestres])
->>>>>>> 119fec9f
 
     return particles
     #-------------------------------
-
-
-
 
 def select_calpha_or_residue(prot,chain,resid,ObjectName="None:",SelectResidue=False):
     #use calphas
