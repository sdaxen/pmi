--- conflicted
+++ resolved
@@ -485,13 +485,6 @@
             outhiers+=[h]
 
         return outhiers
-<<<<<<< HEAD
-=======
-
-
-
-
->>>>>>> de68cfcc
 
     def add_component_necklace(self,name,begin,end,length,incoord=None):
         '''
