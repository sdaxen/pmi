--- conflicted
+++ resolved
@@ -11,8 +11,6 @@
       isd_available = False
 
     def __init__(self,m,objects,temp,filterbyname=None):
-<<<<<<< HEAD
-
         #check that isd2 is installed
         try:
             global impisd2
@@ -20,10 +18,6 @@
             self.isd2_available = True
         except ImportError:
             self.isd2_available = False
-=======
-        
-
->>>>>>> 0705b15b
 
 
         #check that the objects containts get_particles_to_sample methods
